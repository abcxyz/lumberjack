--- conflicted
+++ resolved
@@ -70,7 +70,6 @@
 go test github.com/abcxyz/lumberjack/integration/testrunner\
   -id-token=${ID_TOKEN} \
   -project-id=${BACKEND_PROJECT_ID} \
-<<<<<<< HEAD
   -dataset-query=${BIGQUERY_DATASET_QUERY}
 
 export HELLO_ENDPOINT=$(terraform -chdir=${TF_CI_WITH_SERVER_DIR} output -json grpc_address)
@@ -81,7 +80,4 @@
 mvn clean package --no-transfer-progress
 # Run the client
 java -cp grpc-test-app/target/grpc-test-app-0.0.1.jar abcxyz.lumberjack.test.talker.TalkerClient ${HELLO_ENDPOINT} 443 ${ID_TOKEN}
-# TODO: validate that the audit logs end up in the correct spot. May be able to re-use httptestrunner
-=======
-  -dataset-query=${BIGQUERY_DATASET_QUERY}
->>>>>>> b593bfdd
+# TODO: validate that the audit logs end up in the correct spot. May be able to re-use httptestrunner