--- conflicted
+++ resolved
@@ -62,8 +62,6 @@
 		t.Fatalf("Unable to parse HTTP endpoints: %v.", err)
 	}
 
-<<<<<<< HEAD
-=======
 	for i, test := range tests {
 		test := test
 		t.Run(test, func(t *testing.T) {
@@ -91,7 +89,6 @@
 		t.Fatalf("Unable to parse HTTP endpoints: %v.", err)
 	}
 
->>>>>>> b593bfdd
 	for i, test := range tests {
 		test := test
 		t.Run(test, func(t *testing.T) {
