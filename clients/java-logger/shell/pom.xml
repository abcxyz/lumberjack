<?xml version="1.0" encoding="UTF-8"?>
<project xmlns="http://maven.apache.org/POM/4.0.0"
    xmlns:xsi="http://www.w3.org/2001/XMLSchema-instance"
    xsi:schemaLocation="http://maven.apache.org/POM/4.0.0 https://maven.apache.org/xsd/maven-4.0.0.xsd">
  <modelVersion>4.0.0</modelVersion>
  <parent>
    <groupId>org.springframework.boot</groupId>
    <artifactId>spring-boot-starter-parent</artifactId>
    <version>3.0.1</version>
    <relativePath/>
  </parent>
  <artifactId>audit-client-shell</artifactId>
  <groupId>com.abcxyz.lumberjack</groupId>
  <version>0.0.1</version>

  <properties>
<<<<<<< HEAD
    <java.version>17</java.version>
=======
    <maven.compiler.source>11</maven.compiler.source>
    <maven.compiler.target>11</maven.compiler.target>
    <java.version>11</java.version>
    <project.build.sourceEncoding>UTF-8</project.build.sourceEncoding>

>>>>>>> bea48152
    <lumberjack.basedir>../../..</lumberjack.basedir>
    <protobuf.version>3.21.7</protobuf.version>
    <protoc.version>3.21.12</protoc.version>
  </properties>

  <dependencies>
    <dependency>
      <groupId>org.springframework.boot</groupId>
      <artifactId>spring-boot-starter-web</artifactId>
      <version>3.0.1</version>
    </dependency>
    <dependency>
      <groupId>org.springframework.boot</groupId>
      <artifactId>spring-boot-starter-test</artifactId>
      <version>3.0.1</version>
      <scope>test</scope>
    </dependency>
    <dependency>
      <groupId>io.jsonwebtoken</groupId>
      <artifactId>jjwt-api</artifactId>
      <version>0.11.5</version>
    </dependency>
    <dependency>
      <groupId>io.jsonwebtoken</groupId>
      <artifactId>jjwt-impl</artifactId>
      <version>0.11.5</version>
      <scope>runtime</scope>
    </dependency>
    <dependency>
      <groupId>io.jsonwebtoken</groupId>
      <artifactId>jjwt-jackson</artifactId>
      <version>0.11.5</version>
      <scope>runtime</scope>
    </dependency>
    <dependency>
      <groupId>org.projectlombok</groupId>
      <artifactId>lombok</artifactId>
      <version>1.18.24</version>
      <scope>provided</scope>
    </dependency>
    <dependency>
      <groupId>${project.groupId}</groupId>
      <artifactId>audit-client-library</artifactId>
      <version>${project.version}</version>
    </dependency>
    <dependency>
      <groupId>org.yaml</groupId>
      <artifactId>snakeyaml</artifactId>
      <version>1.33</version>
    </dependency>
  </dependencies>

  <build>
    <pluginManagement>
      <plugins>
        <plugin>
          <groupId>org.apache.maven.plugins</groupId>
          <artifactId>maven-surefire-plugin</artifactId>
          <version>3.0.0-M7</version>
        </plugin>
      </plugins>
    </pluginManagement>
    <plugins>
      <plugin>
        <groupId>org.springframework.boot</groupId>
        <artifactId>spring-boot-maven-plugin</artifactId>
        <version>3.0.1</version>
      </plugin>
      <plugin>
        <groupId>com.github.os72</groupId>
        <artifactId>protoc-jar-maven-plugin</artifactId>
        <version>3.11.4</version>
        <executions>
          <execution>
            <phase>generate-sources</phase>
            <goals>
              <goal>run</goal>
            </goals>
            <configuration>
              <protocVersion>${protoc.version}</protocVersion>
              <includeStdTypes>true</includeStdTypes>
              <includeDirectories>
                <include>${lumberjack.basedir}/internal/protos/talker</include>
                <include>${lumberjack.basedir}/third_party/googleapis</include>
              </includeDirectories>
              <inputDirectories>
                <include>${lumberjack.basedir}/protos/v1alpha1</include>
              </inputDirectories>
              <optimizeCodegen>false</optimizeCodegen>
            </configuration>
          </execution>
        </executions>
      </plugin>
    </plugins>
  </build>
</project><|MERGE_RESOLUTION|>--- conflicted
+++ resolved
@@ -14,15 +14,10 @@
   <version>0.0.1</version>
 
   <properties>
-<<<<<<< HEAD
+    <maven.compiler.source>17</maven.compiler.source>
+    <maven.compiler.target>17</maven.compiler.target>
     <java.version>17</java.version>
-=======
-    <maven.compiler.source>11</maven.compiler.source>
-    <maven.compiler.target>11</maven.compiler.target>
-    <java.version>11</java.version>
     <project.build.sourceEncoding>UTF-8</project.build.sourceEncoding>
-
->>>>>>> bea48152
     <lumberjack.basedir>../../..</lumberjack.basedir>
     <protobuf.version>3.21.7</protobuf.version>
     <protoc.version>3.21.12</protoc.version>
