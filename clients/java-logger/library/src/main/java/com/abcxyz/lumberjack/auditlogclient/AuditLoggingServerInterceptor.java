/*
 * Copyright 2022 Lumberjack authors (see AUTHORS file)
 *
 * Licensed under the Apache License, Version 2.0 (the "License");
 * you may not use this file except in compliance with the License.
 * You may obtain a copy of the License at
 *
 *      http://www.apache.org/licenses/LICENSE-2.0
 *
 * Unless required by applicable law or agreed to in writing, software
 * distributed under the License is distributed on an "AS IS" BASIS,
 * WITHOUT WARRANTIES OR CONDITIONS OF ANY KIND, either express or implied.
 * See the License for the specific language governing permissions and
 * limitations under the License.
 */

package com.abcxyz.lumberjack.auditlogclient;

import com.abcxyz.lumberjack.auditlogclient.config.AuditLoggingConfiguration;
import com.abcxyz.lumberjack.auditlogclient.config.Selector;
import com.abcxyz.lumberjack.auditlogclient.exceptions.AuthorizationException;
import com.abcxyz.lumberjack.auditlogclient.processor.LogProcessingException;
import com.abcxyz.lumberjack.auditlogclient.utils.ConfigUtils;
import com.abcxyz.lumberjack.v1alpha1.AuditLogRequest;
import com.google.cloud.audit.AuditLog;
import com.google.cloud.audit.AuthenticationInfo;
import com.google.inject.Inject;
import com.google.logging.v2.LogEntryOperation;
import com.google.protobuf.InvalidProtocolBufferException;
import com.google.protobuf.Message;
import com.google.protobuf.MessageOrBuilder;
import com.google.protobuf.Struct;
import com.google.protobuf.Timestamp;
import com.google.protobuf.Value;
import com.google.protobuf.util.JsonFormat;
import com.google.rpc.Code;
import com.google.rpc.Status;
import io.grpc.Context;
import io.grpc.Contexts;
import io.grpc.ForwardingServerCall.SimpleForwardingServerCall;
import io.grpc.ForwardingServerCallListener;
import io.grpc.Metadata;
import io.grpc.ServerCall;
import io.grpc.ServerCall.Listener;
import io.grpc.ServerCallHandler;
import io.grpc.ServerInterceptor;
import io.grpc.StatusRuntimeException;
import java.time.Clock;
import java.time.Instant;
import java.util.ArrayList;
import java.util.Deque;
import java.util.HashMap;
import java.util.List;
import java.util.Map;
import java.util.Optional;
import java.util.UUID;
import java.util.concurrent.ConcurrentLinkedDeque;
import lombok.RequiredArgsConstructor;
import lombok.extern.slf4j.Slf4j;

/** This is intended to allow automatic audit logging for calls from a wrapped server. */
@RequiredArgsConstructor(onConstructor = @__({@Inject}))
@Slf4j
public class AuditLoggingServerInterceptor<ReqT extends Message> implements ServerInterceptor {
  public static final String JUSTIFICATION_TOKEN_HEADER_KEY = "justification-token";
  public static final Context.Key<AuditLog.Builder> AUDIT_LOG_CTX_KEY = Context.key("audit-log");
  public static final String UNSPECIFIED_RESORCE = "GRPC_STREAM_RESOURCE_NAME_PLACEHOLDER";

  private static final Metadata.Key<String> JUSTIFICATION_METADATA_KEY =
      Metadata.Key.of(JUSTIFICATION_TOKEN_HEADER_KEY, Metadata.ASCII_STRING_MARSHALLER);

  /**
   * Keeps track of the relevant selectors for specific methods. As the selectors that are relevant
   * for each method doesn't change, it is more efficient to keep track of them after determining
   * once whether they are applicable, rather than iterating over each selector on every single
   * method call. This is used in the getRelevantSelector method.
   */
  private final Map<String, Optional<Selector>> memo = new HashMap<>();

  private final AuditLoggingConfiguration auditLoggingConfiguration;
  private final LoggingClient client;
  private final Clock clock;

  @Override
  public <ReqT, RespT> Listener<ReqT> interceptCall(
      ServerCall<ReqT, RespT> call, Metadata headers, ServerCallHandler<ReqT, RespT> next) {
    String methodName = call.getMethodDescriptor().getFullMethodName();
    Optional<Selector> selectorOption = getRelevantSelector(methodName);
    if (selectorOption.isEmpty()) {
      log.info("No selector found for method {}", methodName);
      return next.startCall(call, headers);
    }
    Selector selector = selectorOption.get();

    Optional<String> principal = Optional.empty();
    try {
      principal = auditLoggingConfiguration.getSecurityContext().getPrincipal(headers);
    } catch (AuthorizationException e) {
      log.warn("Exception while trying to determine principal.");
      if (ConfigUtils.shouldFailClose(auditLoggingConfiguration.getLogMode())) {
        throw new IllegalStateException("Unable to determine principal.", e);
      } else {
        log.error("Principal was unable to be determined, continuing without audit logging.", e);
        next.startCall(call, headers);
      }
    }

    AuditLog.Builder logBuilder = AuditLog.newBuilder();
    String fullMethodName = call.getMethodDescriptor().getFullMethodName();
    logBuilder.setMethodName(fullMethodName);
    logBuilder.setResourceName(UNSPECIFIED_RESORCE);
    // if the client has multiple streaming uploads before there is a response,
    logBuilder.setServiceName(fullMethodName.split("/")[0]);

    if (principal.isPresent()) {
      logBuilder.setAuthenticationInfo(
          AuthenticationInfo.newBuilder().setPrincipalEmail(principal.get()).build());
    } else {
      log.info("Unable to determine principal for request.");
      next.startCall(call, headers);
    }

    String justificationToken = headers.get(JUSTIFICATION_METADATA_KEY);
    LogEntryOperation logEntryOperation =
        LogEntryOperation.newBuilder()
            .setId(UUID.randomUUID().toString())
            .setProducer(fullMethodName)
            .build();

    // Add the builder into the context, this makes it available to the server code.
    Context ctx = Context.current().withValue(AUDIT_LOG_CTX_KEY, logBuilder);

    // Create a final logBuilder to make lambda happy.
    final AuditLog.Builder logBuilderFinal = logBuilder;
    // Deques allow for addition/removal at both ends. We use this to keep responses
    // until it is time to log them.
    Deque<ReqT> unloggedRequests = new ConcurrentLinkedDeque<>();
    ServerCall<ReqT, RespT> delegateCall =
        new SimpleForwardingServerCall<ReqT, RespT>(call) {
          @Override
          public void sendMessage(RespT message) {
            // Mewest message. Returns null if empty.
            ReqT unloggedRequest = unloggedRequests.pollLast();
            auditLog(
                selector,
                justificationToken,
                unloggedRequest,
                message,
                logBuilderFinal,
                logEntryOperation);
            super.sendMessage(message);
          }

          // Always handle non-OK status in the close call.
          // Exceptions don't always propagate on the same path. It's most effective to capture the
          // error code in the close call.
          @Override
          public void close(io.grpc.Status status, Metadata trailers) {
            if (status != io.grpc.Status.OK) {
              // Audit logs expect an rpc code, however this exception is grpc specific. We have to
              // convert from one to the other.
              Code code = Code.forNumber(status.getCode().value());
              ReqT unloggedRequest = unloggedRequests.pollFirst(); // try to get the last request
<<<<<<< HEAD
              if (unloggedRequest != null) {
                logBuilder.setStatus(
                    Status.newBuilder().setCode(code.getNumber()).setMessage(code.name()).build());
                auditLog(
                    selector,
                    auditLogRequestContext,
                    unloggedRequest,
                    null,
                    logBuilder,
                    logEntryOperation);
              }
=======
              logBuilder.setStatus(
                  Status.newBuilder().setCode(code.getNumber()).setMessage(code.name()).build());
              auditLog(
                  selector,
                  justificationToken,
                  unloggedRequest,
                  null,
                  logBuilder,
                  logEntryOperation);
>>>>>>> 4927d9f1
            }
            super.close(status, trailers);
          }
        };
    ServerCall.Listener<ReqT> delegate = Contexts.interceptCall(ctx, delegateCall, headers, next);

    // we keep a running queue of unlogged requests. This is intended to only hold a single one, but
    // it is possible for more than one request to end up in the queue. This allows us to associate
    // a request with each without double logging responses. If the case occurs where multiple
    // requests come in before a response occurs, we log all but the last request, then log the last
    // request with the response. The timing is all best-effort, and no guarantees are made on
    // ordering. It is also possible in the server streaming case (where multiple responses are
    // returned for a single request) that only the first response will have an associated request.
    return new ForwardingServerCallListener.SimpleForwardingServerCallListener<ReqT>(delegate) {
      @Override
      public void onMessage(ReqT message) {
        while (!unloggedRequests.isEmpty()) {
          ReqT unloggedRequest = unloggedRequests.pollFirst(); // oldest message
          // between the isEmpty() and the poll, another thread could have grabbed it,
          // so we need to check for null.
          if (unloggedRequest != null) {
            auditLog(
                selector,
                justificationToken,
                unloggedRequest,
                null,
                logBuilderFinal,
                logEntryOperation);
          }
        }
        unloggedRequests.add(message);

        try {
          super.onMessage(message);
        } catch (Exception e) {
          closeWithException(e);
        }
      }

      @Override
      public void onHalfClose() {
        try {
          super.onHalfClose();
        } catch (Exception e) {
          closeWithException(e);
        }
      }

      @Override
      public void onComplete() {
        try {
          super.onComplete();
        } catch (Exception e) {
          closeWithException(e);
        }
      }

      @Override
      public void onCancel() {
        try {
          super.onCancel();
        } catch (Exception e) {
          closeWithException(e);
        }
      }

      // Explicitly call.close() for any exceptions we run into on these events.
      // This allows us to leverage call.close() to be the single place to write
      // the last audit log with the error response code.
      private void closeWithException(Exception e) {
        StatusRuntimeException t;
        Metadata metadata = new Metadata();

        if (e instanceof StatusRuntimeException) {
          t = (StatusRuntimeException) e;
          if (t.getTrailers() != null) {
            metadata = t.getTrailers();
          }
        } else {
          // Treat other exceptions as UNKNOWN status.
          t = new StatusRuntimeException(io.grpc.Status.UNKNOWN);
        }

        delegateCall.close(t.getStatus(), metadata);
      }
    };
  }

  <ReqT, RespT> void auditLog(
      Selector selector,
      String justificationToken,
      ReqT request,
      RespT response,
      AuditLog.Builder logBuilder,
      LogEntryOperation logEntryOperation) {
    AuditLog.Builder logBuilderCopy = logBuilder.build().toBuilder();
    if (selector.getDirective().shouldLogResponse() && response != null) {
      logBuilderCopy.setResponse(messageToStruct(response));
    }
    if (selector.getDirective().shouldLogRequest() && request != null) {
      logBuilderCopy.setRequest(messageToStruct(request));
    }

    AuditLogRequest.Builder builder = AuditLogRequest.newBuilder();
    builder.setPayload(logBuilderCopy.build());
    builder.setType(selector.getLogType());
    builder.setOperation(logEntryOperation);
    Instant now = clock.instant();
    builder.setTimestamp(
        Timestamp.newBuilder().setSeconds(now.getEpochSecond()).setNanos(now.getNano()));
    builder.setJustificationToken(justificationToken);

    try {
      log.info("Audit logging...");
      client.log(builder.build());
    } catch (LogProcessingException e) {
      throw new RuntimeException(e);
    }
  }

  /**
   * Converts a proto message of unknown type to a proto struct. In order to do this, the method
   * first converts the message to json, and then from json to a protobuf struct.
   *
   * <p>TODO: This may not be the most efficient way , and it would be beneficial to find a solution
   * that avoids the middleman, and can convert directly from MessageOrBuilder to a Struct.
   */
  <ReqT> Struct messageToStruct(ReqT message) {
    if (message instanceof MessageOrBuilder) {
      Struct.Builder structBuilder = Struct.newBuilder();
      try {
        String jsonString = JsonFormat.printer().print((MessageOrBuilder) message);
        JsonFormat.parser().merge(jsonString, structBuilder);
        return structBuilder.build();
      } catch (InvalidProtocolBufferException e) {
        throw new RuntimeException(e);
      }
    } else {
      throw new IllegalArgumentException("Not a Protobuf Message: " + message.toString());
    }
  }

  /**
   * Converts a list of proto messages to a human-readable string, and then puts that string into a
   * struct for use when audit logging.
   *
   * <p>TODO: this may not be the most optimal if we want to consume and do processing later on this
   * information. consider changing to a format that would be more conducive to later consumption
   */
  <ReqT> Struct messagesToStruct(List<ReqT> messages) {
    List<String> messageStrings = new ArrayList<>();
    for (ReqT message : messages) {
      messageStrings.add(message.toString());
    }
    Struct.Builder structBuilder = Struct.newBuilder();
    String formattedList = messageStrings.toString().replace("\n", "");

    structBuilder.putFields(
        "request_list", Value.newBuilder().setStringValue(formattedList).build());
    return structBuilder.build();
  }

  Optional<Selector> getRelevantSelector(String methodIdentifier) {
    if (memo.containsKey(methodIdentifier)) {
      return memo.get(methodIdentifier);
    }
    Optional<Selector> mostApplicableSelector =
        Selector.returnMostRelevant(methodIdentifier, auditLoggingConfiguration.getRules());

    // thread-safe way to update memo
    memo.putIfAbsent(methodIdentifier, mostApplicableSelector);
    return mostApplicableSelector;
  }
}<|MERGE_RESOLUTION|>--- conflicted
+++ resolved
@@ -161,7 +161,6 @@
               // convert from one to the other.
               Code code = Code.forNumber(status.getCode().value());
               ReqT unloggedRequest = unloggedRequests.pollFirst(); // try to get the last request
-<<<<<<< HEAD
               if (unloggedRequest != null) {
                 logBuilder.setStatus(
                     Status.newBuilder().setCode(code.getNumber()).setMessage(code.name()).build());
@@ -173,17 +172,6 @@
                     logBuilder,
                     logEntryOperation);
               }
-=======
-              logBuilder.setStatus(
-                  Status.newBuilder().setCode(code.getNumber()).setMessage(code.name()).build());
-              auditLog(
-                  selector,
-                  justificationToken,
-                  unloggedRequest,
-                  null,
-                  logBuilder,
-                  logEntryOperation);
->>>>>>> 4927d9f1
             }
             super.close(status, trailers);
           }
