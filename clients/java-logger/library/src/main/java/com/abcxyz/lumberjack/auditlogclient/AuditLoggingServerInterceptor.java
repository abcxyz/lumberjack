/*
 * Copyright 2021 Lumberjack authors (see AUTHORS file)
 *
 * Licensed under the Apache License, Version 2.0 (the "License");
 * you may not use this file except in compliance with the License.
 * You may obtain a copy of the License at
 *
 *      http://www.apache.org/licenses/LICENSE-2.0
 *
 * Unless required by applicable law or agreed to in writing, software
 * distributed under the License is distributed on an "AS IS" BASIS,
 * WITHOUT WARRANTIES OR CONDITIONS OF ANY KIND, either express or implied.
 * See the License for the specific language governing permissions and
 * limitations under the License.
 */

package com.abcxyz.lumberjack.auditlogclient;

import com.abcxyz.lumberjack.auditlogclient.config.AuditLoggingConfiguration;
import com.abcxyz.lumberjack.auditlogclient.config.Selector;
import com.abcxyz.lumberjack.auditlogclient.exceptions.AuthorizationException;
import com.abcxyz.lumberjack.auditlogclient.processor.LogProcessingException;
import com.abcxyz.lumberjack.auditlogclient.utils.ConfigUtils;
import com.abcxyz.lumberjack.v1alpha1.AuditLogRequest;
import com.google.cloud.audit.AuditLog;
import com.google.cloud.audit.AuthenticationInfo;
import com.google.inject.Inject;
import com.google.logging.v2.LogEntryOperation;
import com.google.protobuf.InvalidProtocolBufferException;
import com.google.protobuf.Message;
import com.google.protobuf.MessageOrBuilder;
import com.google.protobuf.Struct;
import com.google.protobuf.Value;
import com.google.protobuf.util.JsonFormat;
import com.google.rpc.Code;
import com.google.rpc.Status;
import io.grpc.Context;
import io.grpc.Contexts;
import io.grpc.ForwardingServerCall.SimpleForwardingServerCall;
import io.grpc.ForwardingServerCallListener;
import io.grpc.Metadata;
import io.grpc.ServerCall;
import io.grpc.ServerCall.Listener;
import io.grpc.ServerCallHandler;
import io.grpc.ServerInterceptor;
import io.grpc.StatusRuntimeException;
import java.util.ArrayList;
import java.util.Deque;
import java.util.HashMap;
import java.util.List;
import java.util.Map;
import java.util.Optional;
import java.util.UUID;
import java.util.concurrent.ConcurrentLinkedDeque;
import lombok.RequiredArgsConstructor;
import lombok.extern.java.Log;

/** This is intended to allow automatic audit logging for calls from a wrapped server. */
@RequiredArgsConstructor(onConstructor = @__({@Inject}))
@Log
public class AuditLoggingServerInterceptor<ReqT extends Message> implements ServerInterceptor {
  public static final Context.Key<AuditLog.Builder> AUDIT_LOG_CTX_KEY = Context.key("audit-log");
  public static final String UNSPECIFIED_RESORCE = "GRPC_STREAM_RESOURCE_NAME_PLACEHOLDER";

  /**
   * Keeps track of the relevant selectors for specific methods. As the selectors that are relevant
   * for each method doesn't change, it is more efficient to keep track of them after determining
   * once whether they are applicable, rather than iterating over each selector on every single
   * method call. This is used in the getRelevantSelector method.
   */
  private final Map<String, Optional<Selector>> memo = new HashMap<>();

  private final AuditLoggingConfiguration auditLoggingConfiguration;
  private final LoggingClient client;

  @Override
  public <ReqT, RespT> Listener<ReqT> interceptCall(
      ServerCall<ReqT, RespT> call, Metadata headers, ServerCallHandler<ReqT, RespT> next) {
    String methodName = call.getMethodDescriptor().getFullMethodName();
    Optional<Selector> selectorOption = getRelevantSelector(methodName);
    if (selectorOption.isEmpty()) {
      log.info("No selector found for method {}" + methodName);
      return next.startCall(call, headers);
    }
    Selector selector = selectorOption.get();

    Optional<String> principal = Optional.empty();
    try {
      principal = auditLoggingConfiguration.getSecurityContext().getPrincipal(headers);
    } catch (AuthorizationException e) {
      log.warning("Exception while trying to determine principal..");
      if (ConfigUtils.shouldFailClose(auditLoggingConfiguration.getLogMode())) {
        throw new IllegalStateException("Unable to determine principal.", e);
      } else {
        log.warning("Principal was unable to be determined, "
            + "continuing without audit logging: " + e.getMessage());
        next.startCall(call, headers);
      }
    }

    AuditLog.Builder logBuilder = AuditLog.newBuilder();
    String fullMethodName = call.getMethodDescriptor().getFullMethodName();
    logBuilder.setMethodName(fullMethodName);
    logBuilder.setResourceName(UNSPECIFIED_RESORCE);
    // if the client has multiple streaming uploads before there is a response,
    logBuilder.setServiceName(fullMethodName.split("/")[0]);

    if (principal.isPresent()) {
      logBuilder.setAuthenticationInfo(
          AuthenticationInfo.newBuilder().setPrincipalEmail(principal.get()).build());
    } else {
      log.info("Unable to determine principal for request.");
      next.startCall(call, headers);
    }
    LogEntryOperation logEntryOperation =
        LogEntryOperation.newBuilder()
            .setId(UUID.randomUUID().toString())
            .setProducer(fullMethodName)
            .build();

    // Add the builder into the context, this makes it available to the server code.
    Context ctx = Context.current().withValue(AUDIT_LOG_CTX_KEY, logBuilder);

    // Deques allow for addition/removal at both ends. We use this to keep responses
    // until it is time to log them.
    Deque<ReqT> unloggedRequests = new ConcurrentLinkedDeque<>();
    ServerCall.Listener<ReqT> delegate =
        Contexts.interceptCall(
            ctx,
            new SimpleForwardingServerCall<ReqT, RespT>(call) {
              @Override
              public void sendMessage(RespT message) {
                // newest message. returns null if empty.
                ReqT unloggedRequest = unloggedRequests.pollLast();

                auditLog(selector, unloggedRequest, message, logBuilder, logEntryOperation);
                super.sendMessage(message);
              }
            },
            headers,
            next);

    // we keep a running queue of unlogged requests. This is intended to only hold a single one, but
    // it is possible for more than one request to end up in the queue. This allows us to associate
    // a request with each without double logging responses. If the case occurs where multiple
    // requests come in before a response occurs, we log all but the last request, then log the last
    // request with the response. The timing is all best-effort, and no guarantees are made on
    // ordering. It is also possible in the server streaming case (where multiple responses are
    // returned for a single request) that only the first response will have an associated request.
    return new ForwardingServerCallListener.SimpleForwardingServerCallListener<ReqT>(delegate) {
      @Override
      public void onMessage(ReqT message) {
        while (!unloggedRequests.isEmpty()) {
          ReqT unloggedRequest = unloggedRequests.pollFirst(); // oldest message
          // between the isEmpty() and the poll, another thread could have grabbed it,
          // so we need to check for null.
          if (unloggedRequest != null) {
            auditLog(selector, unloggedRequest, null, logBuilder, logEntryOperation);
          }
        }
        unloggedRequests.add(message);
        super.onMessage(message);
      }

      /**
       * This method is where exceptions will bubble up to. It is used here to audit log those errors.
       */
      @Override
      public void onHalfClose() {
        try {
          super.onHalfClose();
        } catch (Exception e) {
          log.info("Exception occurred, audit logging it: " + e.getMessage());
          ReqT unloggedRequest = unloggedRequests.pollFirst(); // try to get the last request
          logError(selector, unloggedRequest, e, logBuilder, logEntryOperation);
          throw e;
        }
      }
    };
  }

  <ReqT, RespT> void auditLog(
      Selector selector,
      ReqT request,
      RespT response,
      AuditLog.Builder logBuilder,
      LogEntryOperation logEntryOperation) {
    AuditLog.Builder logBuilderCopy = logBuilder.build().toBuilder();
    if (selector.getDirective().shouldLogResponse() && response != null) {
      logBuilderCopy.setResponse(messageToStruct(response));
    }
    if (selector.getDirective().shouldLogRequest() && request != null) {
      logBuilderCopy.setRequest(messageToStruct(request));
    }

    AuditLogRequest.Builder builder = AuditLogRequest.newBuilder();
    builder.setPayload(logBuilderCopy.build());
    builder.setType(selector.getLogType());
    builder.setOperation(logEntryOperation);

    try {
      log.info("Audit logging...");
      client.log(builder.build());
    } catch (LogProcessingException e) {
      throw new RuntimeException(e);
    }
  }

  /**
   * Intended to add audit logs when there is an exception thrown in the server. We expect that
   * there is no response, and instead a status code will be added to the audit log.
   */
  <ReqT, RespT> void logError(
      Selector selector,
      ReqT request,
      Exception e,
      AuditLog.Builder logBuilder,
      LogEntryOperation logEntryOperation) {
    Code code = Code.INTERNAL; // default to internal error
    // TODO: identify other types of exceptions that we could add specific codes for
    if (e instanceof StatusRuntimeException) {
      // Audit logs expect an rpc code, however this exception is grpc specific. We have to convert from one to the other.
      code = Code.forNumber(((StatusRuntimeException) e).getStatus().getCode().value());
<<<<<<< HEAD
    } else if (e instanceof IllegalArgumentException) {
      code = Code.INVALID_ARGUMENT;
=======
>>>>>>> ab02667a
    }
    logBuilder.setStatus(Status.newBuilder()
        .setCode(code.getNumber())
        .setMessage(code.name())
        .build());
    auditLog(selector, request, null, logBuilder, logEntryOperation);
  }

  /**
   * Converts a proto message of unknown type to a proto struct. In order to do this, the method
   * first converts the message to json, and then from json to a protobuf struct.
   *
   * <p>TODO: This may not be the most efficient way , and it would be beneficial to find a solution
   * that avoids the middleman, and can convert directly from MessageOrBuilder to a Struct.
   */
  <ReqT> Struct messageToStruct(ReqT message) {
    if (message instanceof MessageOrBuilder) {
      Struct.Builder structBuilder = Struct.newBuilder();
      try {
        String jsonString = JsonFormat.printer().print((MessageOrBuilder) message);
        JsonFormat.parser().merge(jsonString, structBuilder);
        return structBuilder.build();
      } catch (InvalidProtocolBufferException e) {
        throw new RuntimeException(e);
      }
    } else {
      throw new IllegalArgumentException("Not a Protobuf Message: " + message.toString());
    }
  }

  /**
   * Converts a list of proto messages to a human-readable string, and then puts that string into a
   * struct for use when audit logging.
   *
   * <p>TODO: this may not be the most optimal if we want to consume and do processing later on this
   * information. consider changing to a format that would be more conducive to later consumption
   */
  <ReqT> Struct messagesToStruct(List<ReqT> messages) {
    List<String> messageStrings = new ArrayList<>();
    for (ReqT message : messages) {
      messageStrings.add(message.toString());
    }
    Struct.Builder structBuilder = Struct.newBuilder();
    String formattedList = messageStrings.toString().replace("\n", "");

    structBuilder.putFields(
        "request_list", Value.newBuilder().setStringValue(formattedList).build());
    return structBuilder.build();
  }

  Optional<Selector> getRelevantSelector(String methodIdentifier) {
    if (memo.containsKey(methodIdentifier)) {
      return memo.get(methodIdentifier);
    }
    Optional<Selector> mostApplicableSelector =
        Selector.returnMostRelevant(methodIdentifier, auditLoggingConfiguration.getRules());

    // thread-safe way to update memo
    memo.putIfAbsent(methodIdentifier, mostApplicableSelector);
    return mostApplicableSelector;
  }
}<|MERGE_RESOLUTION|>--- conflicted
+++ resolved
@@ -221,11 +221,6 @@
     if (e instanceof StatusRuntimeException) {
       // Audit logs expect an rpc code, however this exception is grpc specific. We have to convert from one to the other.
       code = Code.forNumber(((StatusRuntimeException) e).getStatus().getCode().value());
-<<<<<<< HEAD
-    } else if (e instanceof IllegalArgumentException) {
-      code = Code.INVALID_ARGUMENT;
-=======
->>>>>>> ab02667a
     }
     logBuilder.setStatus(Status.newBuilder()
         .setCode(code.getNumber())
