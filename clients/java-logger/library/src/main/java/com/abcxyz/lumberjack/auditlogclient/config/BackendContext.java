/*
 * Copyright 2021 Lumberjack authors (see AUTHORS file)
 *
 * Licensed under the Apache License, Version 2.0 (the "License");
 * you may not use this file except in compliance with the License.
 * You may obtain a copy of the License at
 *
 *      http://www.apache.org/licenses/LICENSE-2.0
 *
 * Unless required by applicable law or agreed to in writing, software
 * distributed under the License is distributed on an "AS IS" BASIS,
 * WITHOUT WARRANTIES OR CONDITIONS OF ANY KIND, either express or implied.
 * See the License for the specific language governing permissions and
 * limitations under the License.
 */

package com.abcxyz.lumberjack.auditlogclient.config;

import com.fasterxml.jackson.annotation.JsonProperty;
import com.google.api.client.util.Strings;
import lombok.Data;

/**
 * Contains configuration pertaining to RemoteProcessors. Each value defaults to the value in YAML
 * configuration, but may be overridden using environment variables.
 */
@Data
public class BackendContext {
<<<<<<< HEAD
  private static final String ADDRESS_ENV_KEY = "AUDIT_CLIENT_BACKEND_ADDRESS";
  private static final String AUTH_AUDIENCE_ENV_KEY = "AUDIT_CLIENT_BACKEND_AUTH_AUDIENCE";
  private static final String IMPERSONATE_ACC_ENV_KEY = "AUDIT_CLIENT_BACKEND_IMPERSONATE_ACCOUNT";
  private static final String INSECURE_ENABLED_ENV_KEY = "AUDIT_CLIENT_BACKEND_INSECURE_ENABLED";
  private static final String LOCAL_LOGGING_ENABLED_ENV_KEY = "AUDIT_CLIENT_LOCAL_LOGGING_ENABLED";

  private String address;

  @JsonProperty("auth_audience")
  private String authAudience;

  @JsonProperty("impersonate_account")
  private String impersonateAccount;

  @JsonProperty("insecure_enabled")
  private boolean insecureEnabled; // meant for use in unit tests only

  @JsonProperty("local_logging_enabled")
  private boolean localLoggingEnabled;

  /**
   * If address has been set, then we should log to the remote processor at that address.
   */
  public boolean remoteEnabled() {
    return !Strings.isNullOrEmpty(getAddress());
  }

  public boolean localLoggingEnabled() {
    if (System.getenv().containsKey(LOCAL_LOGGING_ENABLED_ENV_KEY)) {
      return Boolean.valueOf(System.getenv().get(LOCAL_LOGGING_ENABLED_ENV_KEY));
    }
    return localLoggingEnabled;
  }

  public String getAddress() {
    return System.getenv().getOrDefault(ADDRESS_ENV_KEY, address);
  }

  public String getAuthAudience() {
    return System.getenv().getOrDefault(AUTH_AUDIENCE_ENV_KEY, authAudience);
  }

  public String getImpersonateAccount() {
    return System.getenv().getOrDefault(IMPERSONATE_ACC_ENV_KEY, impersonateAccount);
  }

  public boolean getInsecureEnabled() {
    if (System.getenv().containsKey(INSECURE_ENABLED_ENV_KEY)) {
      return Boolean.valueOf(System.getenv().get(INSECURE_ENABLED_ENV_KEY));
    }
    return insecureEnabled;
  }
=======
  RemoteConfiguration remote;
>>>>>>> 455e8996
}<|MERGE_RESOLUTION|>--- conflicted
+++ resolved
@@ -26,33 +26,12 @@
  */
 @Data
 public class BackendContext {
-<<<<<<< HEAD
-  private static final String ADDRESS_ENV_KEY = "AUDIT_CLIENT_BACKEND_ADDRESS";
-  private static final String AUTH_AUDIENCE_ENV_KEY = "AUDIT_CLIENT_BACKEND_AUTH_AUDIENCE";
-  private static final String IMPERSONATE_ACC_ENV_KEY = "AUDIT_CLIENT_BACKEND_IMPERSONATE_ACCOUNT";
-  private static final String INSECURE_ENABLED_ENV_KEY = "AUDIT_CLIENT_BACKEND_INSECURE_ENABLED";
   private static final String LOCAL_LOGGING_ENABLED_ENV_KEY = "AUDIT_CLIENT_LOCAL_LOGGING_ENABLED";
 
-  private String address;
-
-  @JsonProperty("auth_audience")
-  private String authAudience;
-
-  @JsonProperty("impersonate_account")
-  private String impersonateAccount;
-
-  @JsonProperty("insecure_enabled")
-  private boolean insecureEnabled; // meant for use in unit tests only
+  RemoteConfiguration remote;
 
   @JsonProperty("local_logging_enabled")
   private boolean localLoggingEnabled;
-
-  /**
-   * If address has been set, then we should log to the remote processor at that address.
-   */
-  public boolean remoteEnabled() {
-    return !Strings.isNullOrEmpty(getAddress());
-  }
 
   public boolean localLoggingEnabled() {
     if (System.getenv().containsKey(LOCAL_LOGGING_ENABLED_ENV_KEY)) {
@@ -60,26 +39,4 @@
     }
     return localLoggingEnabled;
   }
-
-  public String getAddress() {
-    return System.getenv().getOrDefault(ADDRESS_ENV_KEY, address);
-  }
-
-  public String getAuthAudience() {
-    return System.getenv().getOrDefault(AUTH_AUDIENCE_ENV_KEY, authAudience);
-  }
-
-  public String getImpersonateAccount() {
-    return System.getenv().getOrDefault(IMPERSONATE_ACC_ENV_KEY, impersonateAccount);
-  }
-
-  public boolean getInsecureEnabled() {
-    if (System.getenv().containsKey(INSECURE_ENABLED_ENV_KEY)) {
-      return Boolean.valueOf(System.getenv().get(INSECURE_ENABLED_ENV_KEY));
-    }
-    return insecureEnabled;
-  }
-=======
-  RemoteConfiguration remote;
->>>>>>> 455e8996
 }