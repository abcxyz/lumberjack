--- conflicted
+++ resolved
@@ -191,16 +191,11 @@
     public void fail(FailRequest req, StreamObserver<FailResponse> responseObserver) {
       AuditLog.Builder auditLogBuilder = AuditLogs.getBuilderFromContext();
       auditLogBuilder.setResourceName(req.getTarget());
-<<<<<<< HEAD
-      throw new StatusRuntimeException(Status.RESOURCE_EXHAUSTED);
-=======
-
       StatusRuntimeException e = new StatusRuntimeException(Status.RESOURCE_EXHAUSTED);
       // Send the error to the client
       responseObserver.onError(e);
       // Throw the error from the server's perspective
       throw e;
->>>>>>> ab02667a
     }
 
     /**
