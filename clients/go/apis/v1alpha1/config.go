--- conflicted
+++ resolved
@@ -41,17 +41,16 @@
 	// When auto audit logging is not used, setting this field has no effect.
 	Rules []*AuditRule `yaml:"rules,omitempty"`
 
-<<<<<<< HEAD
 	// Labels are additional labels that the calling code wants added to each
 	// audit log request. Each label will only be added if it is not already added
 	// in the audit log, and will not overwrite explicitly added labels.
 	Labels map[string]string `yaml:"labels,omitempty"`
-=======
+
 	// LogMode specifies whether the audit logger should fail open or close.
 	// If fail-close is not chosen, the audit logger will log errors that occur,
 	// and then continue without impeding the application in any way.
 	LogMode string `yaml:"log_mode,omitempty" env:"LOG_MODE,overwrite"`
->>>>>>> 0138800e
+
 }
 
 // Validate checks if the config is valid.
