// Copyright 2022 Lumberjack authors (see AUTHORS file)
//
// Licensed under the Apache License, Version 2.0 (the "License");
// you may not use this file except in compliance with the License.
// You may obtain a copy of the License at
//
//      http://www.apache.org/licenses/LICENSE-2.0
//
// Unless required by applicable law or agreed to in writing, software
// distributed under the License is distributed on an "AS IS" BASIS,
// WITHOUT WARRANTIES OR CONDITIONS OF ANY KIND, either express or implied.
// See the License for the specific language governing permissions and
// limitations under the License.

package audit

import (
	"context"
	"encoding/json"
	"fmt"
	"regexp"
	"sync"

<<<<<<< HEAD
	"github.com/abcxyz/lumberjack/clients/go/pkg/util"
=======
	"github.com/abcxyz/lumberjack/clients/go/pkg/security"
	"github.com/abcxyz/lumberjack/clients/go/pkg/zlogger"
	"github.com/google/uuid"
>>>>>>> aa508c48
	"go.uber.org/zap"
	"google.golang.org/genproto/googleapis/logging/v2"
	"google.golang.org/grpc"
	"google.golang.org/grpc/codes"
	"google.golang.org/grpc/status"
	"google.golang.org/protobuf/proto"
	"google.golang.org/protobuf/types/known/structpb"

	alpb "github.com/abcxyz/lumberjack/clients/go/apis/v1alpha1"
	calpb "google.golang.org/genproto/googleapis/cloud/audit"
)

type auditLogReqKey struct{}

// Interceptor contains the fields required for an interceptor
// to autofill and emit audit logs.
type Interceptor struct {
	*Client
	SecurityContext security.GRPCContext
	Rules           []*alpb.AuditRule
	LogMode         alpb.AuditLogRequest_LogMode
}

// UnaryInterceptor is a gRPC unary interceptor that automatically emits application audit logs.
// The interceptor is currently implemented in fail-close mode.
// TODO(#95): add support for fail-close/best-effort logging.
func (i *Interceptor) UnaryInterceptor(ctx context.Context, req interface{}, info *grpc.UnaryServerInfo, handler grpc.UnaryHandler) (interface{}, error) {
	zlogger := zlogger.FromContext(ctx)
	r := mostRelevantRule(info.FullMethod, i.Rules)
	if r == nil {
		zlogger.Debug("no audit rule matching the method name", zap.String("method_name", info.FullMethod), zap.Any("audit_rules", i.Rules))
		return i.handleReturn(ctx, req, handler, nil)
	}

<<<<<<< HEAD
	logReq := &alpb.AuditLogRequest{Payload: &calpb.AuditLog{}, Mode: i.LogMode}
=======
	serviceName, err := serviceName(info.FullMethod)
	if err != nil {
		return nil, status.Errorf(codes.FailedPrecondition, "audit interceptor: %v", err)
	}

	logReq := &alpb.AuditLogRequest{
		Payload: &calpb.AuditLog{
			ServiceName: serviceName,
			MethodName:  info.FullMethod,
		},
	}
>>>>>>> aa508c48

	// Set log type.
	logReq.Type = alpb.AuditLogRequest_UNSPECIFIED
	if t, ok := alpb.AuditLogRequest_LogType_value[r.LogType]; ok {
		logReq.Type = alpb.AuditLogRequest_LogType(t)
	}

<<<<<<< HEAD
	// Autofill `Payload.ServiceName` and `Payload.MethodName`.
	logReq.Payload.MethodName = info.FullMethod
	serviceName, err := serviceName(info.FullMethod)
	if err != nil {
		return i.handleReturn(ctx, req, handler, status.Errorf(codes.FailedPrecondition, "audit interceptor: %v", err))
	}
	logReq.Payload.ServiceName = serviceName

	// Autofill `Payload.AuthenticationInfo.PrincipalEmail`.
	principal, err := i.SecurityContext.RequestPrincipal(ctx)
	if err != nil {
		return i.handleReturn(ctx, req, handler, status.Errorf(codes.FailedPrecondition,
			"audit interceptor failed to get request principal; this is likely caused a misconfiguration of audit client (security_context): %v %v",
			zap.Any("security_context", i.SecurityContext), zap.Error(err)))
=======
	// Autofill `Payload.AuthenticationInfo.PrincipalEmail`.
	principal, err := i.SecurityContext.RequestPrincipal(ctx)
	if err != nil {
		zlogger.Warn("audit interceptor failed to get request principal; this is likely a result of misconfiguration of audit client (security_context)",
			zap.Any("security_context", i.SecurityContext), zap.Error(err))
		return handler(ctx, req)
>>>>>>> aa508c48
	}
	logReq.Payload.AuthenticationInfo = &calpb.AuthenticationInfo{PrincipalEmail: principal}

	// Autofill `Payload.Request`.
<<<<<<< HEAD
	d := mostRelevantRule.Directive
	if d == alpb.AuditRuleDirectiveRequestAndResponse || d == alpb.AuditRuleDirectiveRequestOnly {
		if reqStruct, err := toProtoStruct(req); err != nil {
			return i.handleReturn(ctx, req, handler, status.Errorf(codes.Internal,
				"audit interceptor failed converting req into a Google struct proto: %v", err))
		} else {
			logReq.Payload.Request = reqStruct
=======
	if shouldLogReq(r) {
		if err := setReq(logReq, req); err != nil {
			return nil, err
>>>>>>> aa508c48
		}
	}

	// Store our log req in the context to make it accessible
	// to the handler source code.
	ctx = context.WithValue(ctx, auditLogReqKey{}, logReq)

	// Execute the handler. The handler can modify the log
	// req in the context. For example, the handler can:
	//   - overwrite a log req field we set previously
	//   - fill the field `Payload.ResourceName`
	resp, handlerErr := handler(ctx, req)
	if handlerErr != nil {
		// TODO(#96): Consider emitting an audit log when the RPC call fails.
<<<<<<< HEAD
		// These errors are from outside this interceptor. Therefore, we return the error as-is.
		return handlerResp, handlerErr
	}

	// Autofill `Payload.Response`.
	if d == alpb.AuditRuleDirectiveRequestAndResponse {
		if respStruct, err := toProtoStruct(handlerResp); err != nil {
			return i.handleReturnWithResponse(ctx, handlerResp, status.Errorf(codes.Internal,
				"audit interceptor failed converting resp into a Google struct proto: %v", err))
		} else {
			logReq.Payload.Response = respStruct
=======
		return resp, handlerErr
	}

	// Autofill `Payload.Response`.
	if shouldLogResp(r) {
		if err := setResp(logReq, resp); err != nil {
			return nil, err
>>>>>>> aa508c48
		}
	}

	// TODO(#95): Needs to honor the log mode.
	if err := i.Log(ctx, logReq); err != nil {
		return i.handleReturnWithResponse(ctx, handlerResp, status.Errorf(codes.Internal, "audit interceptor failed to emit log: %v", err))
	}

	return resp, handlerErr
}

// StreamInterceptor intercepts gRPC stream calls to inject audit logging capability.
func (i *Interceptor) StreamInterceptor(srv interface{}, ss grpc.ServerStream, info *grpc.StreamServerInfo, handler grpc.StreamHandler) error {
	ctx := ss.Context()
	zlogger := zlogger.FromContext(ctx)

	r := mostRelevantRule(info.FullMethod, i.Rules)
	if r == nil {
		zlogger.Debug("no audit rule matching the method name", zap.String("method_name", info.FullMethod), zap.Any("audit_rules", i.Rules))
		return handler(srv, ss)
	}

	serviceName, err := serviceName(info.FullMethod)
	if err != nil {
		return status.Errorf(codes.FailedPrecondition, "audit interceptor: %v", err)
	}

	// Build a baseline log request to be shared by all stream calls.
	logReq := &alpb.AuditLogRequest{
		Payload: &calpb.AuditLog{
			ServiceName: serviceName,
			MethodName:  info.FullMethod,
		},
		// Set operation to associate logs from the same stream.
		Operation: &logging.LogEntryOperation{
			Producer: info.FullMethod,
			Id:       uuid.New().String(),
		},
	}

	// Set log type.
	logReq.Type = alpb.AuditLogRequest_UNSPECIFIED
	if t, ok := alpb.AuditLogRequest_LogType_value[r.LogType]; ok {
		logReq.Type = alpb.AuditLogRequest_LogType(t)
	}

	// Autofill `Payload.AuthenticationInfo.PrincipalEmail`.
	principal, err := i.SecurityContext.RequestPrincipal(ctx)
	if err != nil {
		zlogger.Warn("audit interceptor failed to get request principal; this is likely a result of misconfiguration of audit client (security_context)",
			zap.Any("security_context", i.SecurityContext), zap.Error(err))
		return handler(srv, ss)
	}
	logReq.Payload.AuthenticationInfo = &calpb.AuthenticationInfo{PrincipalEmail: principal}

	return handler(srv, &serverStreamWrapper{
		c:              i.Client,
		baselineLogReq: logReq,
		rule:           r,
		ServerStream:   ss,
	})
}

type serverStreamWrapper struct {
	grpc.ServerStream

	c *Client

	baselineLogReq *alpb.AuditLogRequest
	rule           *alpb.AuditRule

	// We use a lock to guard the last received request.
	// This is OK because according to: https://pkg.go.dev/google.golang.org/grpc#ServerStream
	// It's not safe to call RecvMsg on the same stream in different goroutines.
	// As a result, (per stream) we will only have one last received request at a time.
	mu      sync.Mutex
	lastReq interface{}
}

func (ss *serverStreamWrapper) swapLastReq(m interface{}) interface{} {
	ss.mu.Lock()
	defer ss.mu.Unlock()
	old := ss.lastReq
	ss.lastReq = m
	return old
}

func (ss *serverStreamWrapper) popLastReq() interface{} {
	ss.mu.Lock()
	defer ss.mu.Unlock()
	m := ss.lastReq
	ss.lastReq = nil
	return m
}

// Context attaches the audit log request to the original context.
func (ss *serverStreamWrapper) Context() context.Context {
	return context.WithValue(ss.ServerStream.Context(), auditLogReqKey{}, ss.baselineLogReq)
}

// RecvMsg wraps the original ServerStream.RecvMsg to send audit logs
// for incoming requests. We first log the last request received if any.
// We keep the latest request with the hope it can be logged in the next response.
func (ss *serverStreamWrapper) RecvMsg(m interface{}) error {
	logReq := proto.Clone(ss.baselineLogReq).(*alpb.AuditLogRequest)

	lr := ss.swapLastReq(m)
	if lr != nil {
		if shouldLogReq(ss.rule) {
			if err := setReq(logReq, lr); err != nil {
				return err
			}
			if err := ss.c.Log(ss.ServerStream.Context(), logReq); err != nil {
				return status.Errorf(codes.Internal, "audit interceptor failed to emit log: %v", err)
			}
		}
	}

	// TODO(#96): Consider emitting an audit log when the RPC call fails.
	return ss.ServerStream.RecvMsg(m)
}

// SendMsg wraps the original ServerStream.SendMsg to send audit logs
// for outgoing responses. If there is a request from last time, we log them
// together. Otherwise, only the response will be logged.
func (ss *serverStreamWrapper) SendMsg(m interface{}) error {
	logReq := proto.Clone(ss.baselineLogReq).(*alpb.AuditLogRequest)

	// If there is a last request, we log it with the response in the same log entry.
	// Otherwise, this log entry will only contain the response.
	lr := ss.popLastReq()
	if lr != nil {
		if shouldLogReq(ss.rule) {
			if err := setReq(logReq, lr); err != nil {
				return err
			}
		}
	}

	if shouldLogResp(ss.rule) {
		if err := setResp(logReq, m); err != nil {
			return err
		}
	}

	if err := ss.c.Log(ss.ServerStream.Context(), logReq); err != nil {
		return status.Errorf(codes.Internal, "audit interceptor failed to emit log: %v", err)
	}

	// TODO(#96): Consider emitting an audit log when the RPC call fails.
	return ss.ServerStream.SendMsg(m)
}

func setReq(logReq *alpb.AuditLogRequest, m interface{}) error {
	ms, err := toProtoStruct(m)
	if err != nil {
		return status.Errorf(codes.Internal, "audit interceptor failed converting req into a proto struct: %v", err)
	}
	logReq.Payload.Request = ms
	return nil
}

func setResp(logReq *alpb.AuditLogRequest, m interface{}) error {
	ms, err := toProtoStruct(m)
	if err != nil {
		return status.Errorf(codes.Internal, "audit interceptor failed converting resp into a proto struct: %v", err)
	}
	logReq.Payload.Response = ms
	return nil
}

func shouldLogReq(r *alpb.AuditRule) bool {
	return r.Directive == alpb.AuditRuleDirectiveRequestAndResponse || r.Directive == alpb.AuditRuleDirectiveRequestOnly
}

func shouldLogResp(r *alpb.AuditRule) bool {
	return r.Directive == alpb.AuditRuleDirectiveRequestAndResponse
}

// handleReturn is intended to be a wrapper that handles the LogMode correctly, and returns errors or the handler
// depending on whether the config and has specified to fail close.
func (i *Interceptor) handleReturn(ctx context.Context, req interface{}, handler grpc.UnaryHandler, err error) (interface{}, error) {
	if util.ShouldFailClose(i.LogMode) && err != nil {
		return nil, err
	} else {
		if err != nil {
			// There was an error, but we are failing open.
			zlogger := zlogger.FromContext(ctx)
			zlogger.Warn("Error occurred while attempting to audit log, but continuing without audit logging or raising error.",
				zap.Error(err))
		}
		return handler(ctx, req)
	}
}

// handleReturnWithResponse is intended to be a wrapper that handles the LogMode correctly, and returns errors or a response
// depending on whether the config and has specified to fail close. Differs from the above, as this is intended to be used
// after the next handler in the chain has returned, and so we have a response formed already.
func (i *Interceptor) handleReturnWithResponse(ctx context.Context, handlerResp interface{}, err error) (interface{}, error) {
	if util.ShouldFailClose(i.LogMode) && err != nil {
		return handlerResp, err
	} else {
		if err != nil {
			// There was an error, but we are failing open.
			zlogger := zlogger.FromContext(ctx)
			zlogger.Warn("Error occurred while attempting to audit log, but continuing without audit logging or raising error.",
				zap.Error(err))
		}
		return handlerResp, nil
	}
}

var serviceNameRegexp = regexp.MustCompile("^/{1,2}(.*?)/")

// serviceName extracts the name of a service from the string `info.FullMethod`.
// In `info.FullMethod`, the service name is preceded by one or two slashes, and
// followed by one slash. For example:
//   - /$SERVICE_NAME/foo"
//   - //$SERVICE_NAME/foo/bar
func serviceName(methodName string) (string, error) {
	groups := serviceNameRegexp.FindStringSubmatch(methodName)
	if len(groups) < 2 || groups[1] == "" {
		return "", fmt.Errorf("failed capturing non-nil service name with regexp %q from %q", serviceNameRegexp.String(), methodName)
	}
	return groups[1], nil
}

// LogReqFromCtx returns the AuditLogRequest stored in the context.
// If the AuditLogRequest doesn't exist, we return an empty one.
func LogReqFromCtx(ctx context.Context) (*alpb.AuditLogRequest, bool) {
	if r, ok := ctx.Value(auditLogReqKey{}).(*alpb.AuditLogRequest); ok {
		return r, true
	}
	return &alpb.AuditLogRequest{Payload: &calpb.AuditLog{}}, false
}

// toProtoStruct converts v, which must marshal into a JSON object,
// into a proto struct.
// This method is inspired from the Google Cloud Logging Client.
// https://github.com/googleapis/google-cloud-go/blob/main/logging/logging.go#L650
func toProtoStruct(v interface{}) (*structpb.Struct, error) {
	// Fast path: if v is already a *structpb.Struct, nothing to do.
	if s, ok := v.(*structpb.Struct); ok {
		return s, nil
	}
	// v is a Go value that supports JSON marshalling. We want a Struct
	// protobuf. Some day we may have a more direct way to get there, but right
	// now the only way is to marshal the Go value to JSON, unmarshal into a
	// map, and then build the Struct proto from the map.
	var jb []byte
	var err error
	jb, err = json.Marshal(v)
	if err != nil {
		return nil, fmt.Errorf("json.Marshal: %w", err)
	}
	var m map[string]interface{}
	err = json.Unmarshal(jb, &m)
	if err != nil {
		return nil, fmt.Errorf("json.Unmarshal: %w", err)
	}
	return jsonMapToProtoStruct(m), nil
}

func jsonMapToProtoStruct(m map[string]interface{}) *structpb.Struct {
	fields := map[string]*structpb.Value{}
	for k, v := range m {
		fields[k] = jsonValueToStructValue(v)
	}
	return &structpb.Struct{Fields: fields}
}

func jsonValueToStructValue(v interface{}) *structpb.Value {
	switch x := v.(type) {
	case bool:
		return &structpb.Value{Kind: &structpb.Value_BoolValue{BoolValue: x}}
	case float64:
		return &structpb.Value{Kind: &structpb.Value_NumberValue{NumberValue: x}}
	case string:
		return &structpb.Value{Kind: &structpb.Value_StringValue{StringValue: x}}
	case nil:
		return &structpb.Value{Kind: &structpb.Value_NullValue{}}
	case map[string]interface{}:
		return &structpb.Value{Kind: &structpb.Value_StructValue{StructValue: jsonMapToProtoStruct(x)}}
	case []interface{}:
		var vals []*structpb.Value
		for _, e := range x {
			vals = append(vals, jsonValueToStructValue(e))
		}
		return &structpb.Value{Kind: &structpb.Value_ListValue{ListValue: &structpb.ListValue{Values: vals}}}
	default:
		return &structpb.Value{Kind: &structpb.Value_NullValue{}}
	}
}<|MERGE_RESOLUTION|>--- conflicted
+++ resolved
@@ -21,13 +21,10 @@
 	"regexp"
 	"sync"
 
-<<<<<<< HEAD
-	"github.com/abcxyz/lumberjack/clients/go/pkg/util"
-=======
 	"github.com/abcxyz/lumberjack/clients/go/pkg/security"
+  "github.com/abcxyz/lumberjack/clients/go/pkg/util"
 	"github.com/abcxyz/lumberjack/clients/go/pkg/zlogger"
 	"github.com/google/uuid"
->>>>>>> aa508c48
 	"go.uber.org/zap"
 	"google.golang.org/genproto/googleapis/logging/v2"
 	"google.golang.org/grpc"
@@ -62,9 +59,6 @@
 		return i.handleReturn(ctx, req, handler, nil)
 	}
 
-<<<<<<< HEAD
-	logReq := &alpb.AuditLogRequest{Payload: &calpb.AuditLog{}, Mode: i.LogMode}
-=======
 	serviceName, err := serviceName(info.FullMethod)
 	if err != nil {
 		return nil, status.Errorf(codes.FailedPrecondition, "audit interceptor: %v", err)
@@ -75,8 +69,8 @@
 			ServiceName: serviceName,
 			MethodName:  info.FullMethod,
 		},
-	}
->>>>>>> aa508c48
+    Mode: i.LogMode,
+	}
 
 	// Set log type.
 	logReq.Type = alpb.AuditLogRequest_UNSPECIFIED
@@ -84,7 +78,6 @@
 		logReq.Type = alpb.AuditLogRequest_LogType(t)
 	}
 
-<<<<<<< HEAD
 	// Autofill `Payload.ServiceName` and `Payload.MethodName`.
 	logReq.Payload.MethodName = info.FullMethod
 	serviceName, err := serviceName(info.FullMethod)
@@ -97,33 +90,18 @@
 	principal, err := i.SecurityContext.RequestPrincipal(ctx)
 	if err != nil {
 		return i.handleReturn(ctx, req, handler, status.Errorf(codes.FailedPrecondition,
-			"audit interceptor failed to get request principal; this is likely caused a misconfiguration of audit client (security_context): %v %v",
+			"audit interceptor failed to get request principal; this is likely a result of misconfiguration of audit client (security_context): %v %v",
 			zap.Any("security_context", i.SecurityContext), zap.Error(err)))
-=======
-	// Autofill `Payload.AuthenticationInfo.PrincipalEmail`.
-	principal, err := i.SecurityContext.RequestPrincipal(ctx)
-	if err != nil {
-		zlogger.Warn("audit interceptor failed to get request principal; this is likely a result of misconfiguration of audit client (security_context)",
-			zap.Any("security_context", i.SecurityContext), zap.Error(err))
-		return handler(ctx, req)
->>>>>>> aa508c48
 	}
 	logReq.Payload.AuthenticationInfo = &calpb.AuthenticationInfo{PrincipalEmail: principal}
 
 	// Autofill `Payload.Request`.
-<<<<<<< HEAD
-	d := mostRelevantRule.Directive
-	if d == alpb.AuditRuleDirectiveRequestAndResponse || d == alpb.AuditRuleDirectiveRequestOnly {
+	if shouldLogReq(r) {
 		if reqStruct, err := toProtoStruct(req); err != nil {
 			return i.handleReturn(ctx, req, handler, status.Errorf(codes.Internal,
 				"audit interceptor failed converting req into a Google struct proto: %v", err))
 		} else {
 			logReq.Payload.Request = reqStruct
-=======
-	if shouldLogReq(r) {
-		if err := setReq(logReq, req); err != nil {
-			return nil, err
->>>>>>> aa508c48
 		}
 	}
 
@@ -138,27 +116,17 @@
 	resp, handlerErr := handler(ctx, req)
 	if handlerErr != nil {
 		// TODO(#96): Consider emitting an audit log when the RPC call fails.
-<<<<<<< HEAD
 		// These errors are from outside this interceptor. Therefore, we return the error as-is.
-		return handlerResp, handlerErr
+		return resp, handlerErr
 	}
 
 	// Autofill `Payload.Response`.
-	if d == alpb.AuditRuleDirectiveRequestAndResponse {
-		if respStruct, err := toProtoStruct(handlerResp); err != nil {
-			return i.handleReturnWithResponse(ctx, handlerResp, status.Errorf(codes.Internal,
+	if shouldLogResp(r) {
+		if respStruct, err := toProtoStruct(resp); err != nil {
+			return i.handleReturnWithResponse(ctx, resp, status.Errorf(codes.Internal,
 				"audit interceptor failed converting resp into a Google struct proto: %v", err))
 		} else {
 			logReq.Payload.Response = respStruct
-=======
-		return resp, handlerErr
-	}
-
-	// Autofill `Payload.Response`.
-	if shouldLogResp(r) {
-		if err := setResp(logReq, resp); err != nil {
-			return nil, err
->>>>>>> aa508c48
 		}
 	}
 
