// Copyright 2022 Lumberjack authors (see AUTHORS file)
//
// Licensed under the Apache License, Version 2.0 (the "License");
// you may not use this file except in compliance with the License.
// You may obtain a copy of the License at
//
//      http://www.apache.org/licenses/LICENSE-2.0
//
// Unless required by applicable law or agreed to in writing, software
// distributed under the License is distributed on an "AS IS" BASIS,
// WITHOUT WARRANTIES OR CONDITIONS OF ANY KIND, either express or implied.
// See the License for the specific language governing permissions and
// limitations under the License.

package audit

import (
	"context"
	"fmt"

	"github.com/abcxyz/lumberjack/clients/go/pkg/security"
	"google.golang.org/grpc"

	alpb "github.com/abcxyz/lumberjack/clients/go/apis/v1alpha1"
)

// Interceptor contains the fields required for an interceptor
// to autofill and emit audit logs.
type Interceptor struct {
	*Client
<<<<<<< HEAD
	SecurityContext SecurityContext
	Rules           []Rule
}

type SecurityContext interface {
	extractPrincipal(context.Context) (string, error)
}

type FromRawJWT struct {
	Key    string
	Prefix string
	//TODO(noamrabbani): Add JWKS fields to validate JWT signature.
}

type Rule struct {
	Selector  string
	Directive Directive
	LogType   alpb.AuditLogRequest_LogType
}

type Directive string

const (
	AuditRequestAndResponse Directive = "AUDIT_REQUEST_AND_RESPONSE"
	AuditRequestOnly        Directive = "AUDIT_REQUEST_ONLY"
	AuditOnly               Directive = "AUDIT"
)

func (rawJWT *FromRawJWT) extractPrincipal(ctx context.Context) (string, error) {
	return "", fmt.Errorf("not yet implemented")
=======
	SecurityContext security.GRPCContext
>>>>>>> 5905bc87
}

// UnaryInterceptor is a unary interceptor that autofills and emits audit logs.
// TODO(noamrabbani): implement unary interceptor.
func (i *Interceptor) UnaryInterceptor(ctx context.Context, req interface{}, info *grpc.UnaryServerInfo, handler grpc.UnaryHandler) (interface{}, error) {
	return nil, fmt.Errorf("not yet implemented")
}<|MERGE_RESOLUTION|>--- conflicted
+++ resolved
@@ -28,8 +28,7 @@
 // to autofill and emit audit logs.
 type Interceptor struct {
 	*Client
-<<<<<<< HEAD
-	SecurityContext SecurityContext
+	SecurityContext security.GRPCContext
 	Rules           []Rule
 }
 
@@ -59,9 +58,6 @@
 
 func (rawJWT *FromRawJWT) extractPrincipal(ctx context.Context) (string, error) {
 	return "", fmt.Errorf("not yet implemented")
-=======
-	SecurityContext security.GRPCContext
->>>>>>> 5905bc87
 }
 
 // UnaryInterceptor is a unary interceptor that autofills and emits audit logs.
