// Copyright 2022 Lumberjack authors (see AUTHORS file)
//
// Licensed under the Apache License, Version 2.0 (the "License");
// you may not use this file except in compliance with the License.
// You may obtain a copy of the License at
//
//      http://www.apache.org/licenses/LICENSE-2.0
//
// Unless required by applicable law or agreed to in writing, software
// distributed under the License is distributed on an "AS IS" BASIS,
// WITHOUT WARRANTIES OR CONDITIONS OF ANY KIND, either express or implied.
// See the License for the specific language governing permissions and
// limitations under the License.

package audit

import (
	"context"
	"errors"
	"fmt"
	"net"
	"testing"

	"github.com/abcxyz/lumberjack/clients/go/pkg/errutil"
	"github.com/abcxyz/lumberjack/clients/go/pkg/remote"
	"github.com/abcxyz/lumberjack/clients/go/pkg/security"
	"github.com/abcxyz/lumberjack/clients/go/pkg/testutil"
	"github.com/google/go-cmp/cmp"
	"google.golang.org/grpc"
	"google.golang.org/grpc/codes"
	"google.golang.org/grpc/metadata"
	"google.golang.org/grpc/status"
	grpcstatus "google.golang.org/grpc/status"
	"google.golang.org/protobuf/testing/protocmp"
	"google.golang.org/protobuf/types/known/structpb"

	alpb "github.com/abcxyz/lumberjack/clients/go/apis/v1alpha1"
	calpb "google.golang.org/genproto/googleapis/cloud/audit"
)

type fakeServer struct {
	alpb.UnimplementedAuditLogAgentServer
	gotReqs []*alpb.AuditLogRequest
}

func (s *fakeServer) ProcessLog(_ context.Context, logReq *alpb.AuditLogRequest) (*alpb.AuditLogResponse, error) {
	s.gotReqs = append(s.gotReqs, logReq)
	return &alpb.AuditLogResponse{Result: logReq}, nil
}

type fakeServerStream struct {
	grpc.ServerStream

	incomingCtx context.Context
	gotRecvMsgs []interface{}
	gotSendMsgs []interface{}
}

func (ss *fakeServerStream) Context() context.Context {
	return ss.incomingCtx
}

func (ss *fakeServerStream) SendMsg(m interface{}) error {
	// Not thread safe.
	ss.gotSendMsgs = append(ss.gotSendMsgs, m)
	return nil
}

func (ss *fakeServerStream) RecvMsg(m interface{}) error {
	// Not thread safe.
	ss.gotRecvMsgs = append(ss.gotRecvMsgs, m)
	return nil
}

func TestUnaryInterceptor(t *testing.T) {
	t.Parallel()

	jwt := "Bearer " + testutil.JWTFromClaims(t, map[string]interface{}{
		"email": "user@example.com",
	})

	tests := []struct {
		name          string
		ctx           context.Context
		auditRules    []*alpb.AuditRule
		req           interface{}
		logMode       alpb.AuditLogRequest_LogMode
		info          *grpc.UnaryServerInfo
		handler       grpc.UnaryHandler
		wantLogReq    *alpb.AuditLogRequest
		wantErrSubstr string
	}{
		{
			name: "interceptor_autofills_successful_rpc",
			ctx: metadata.NewIncomingContext(context.Background(), metadata.New(map[string]string{
				"authorization": jwt,
			})),
			auditRules: []*alpb.AuditRule{{
				Selector:  "/ExampleService/ExampleMethod",
				Directive: alpb.AuditRuleDirectiveRequestAndResponse,
				LogType:   "ADMIN_ACTIVITY",
			}},
			logMode: alpb.AuditLogRequest_BEST_EFFORT,
			info: &grpc.UnaryServerInfo{
				FullMethod: "/ExampleService/ExampleMethod",
			},
			handler: func(ctx context.Context, req interface{}) (interface{}, error) {
				logReq, _ := LogReqFromCtx(ctx)
				logReq.Payload.ResourceName = "ExampleResourceName"
				return nil, nil
			},
			wantLogReq: &alpb.AuditLogRequest{
				Type: alpb.AuditLogRequest_ADMIN_ACTIVITY,
				Payload: &calpb.AuditLog{
					ServiceName:  "ExampleService",
					MethodName:   "/ExampleService/ExampleMethod",
					ResourceName: "ExampleResourceName",
					AuthenticationInfo: &calpb.AuthenticationInfo{
						PrincipalEmail: "user@example.com",
					},
					Request:  &structpb.Struct{},
					Response: &structpb.Struct{},
				},
				Mode: alpb.AuditLogRequest_BEST_EFFORT,
			},
		},
		{
			name: "interceptor_autofills_failed_rpc",
			ctx: metadata.NewIncomingContext(context.Background(), metadata.New(map[string]string{
				"authorization": jwt,
			})),
			auditRules: []*alpb.AuditRule{{
				Selector:  "*",
				Directive: alpb.AuditRuleDirectiveRequestAndResponse,
				LogType:   "DATA_ACCESS",
			}},
			logMode: alpb.AuditLogRequest_BEST_EFFORT,
			info: &grpc.UnaryServerInfo{
				FullMethod: "/ExampleService/ExampleMethod",
			},
			handler: func(ctx context.Context, req interface{}) (interface{}, error) {
				logReq, _ := LogReqFromCtx(ctx)
				logReq.Payload.ResourceName = "ExampleResourceName"
				return nil, grpcstatus.Error(codes.Internal, "fake error")
			},
			wantErrSubstr: "fake error",
		},
		{
			name: "default_audit_rule_directive_omits_req_and_resp",
			ctx: metadata.NewIncomingContext(context.Background(), metadata.New(map[string]string{
				"authorization": jwt,
			})),
			auditRules: []*alpb.AuditRule{{
				Selector:  "/ExampleService/ExampleMethod",
				Directive: alpb.AuditRuleDirectiveDefault,
			}},
			logMode: alpb.AuditLogRequest_BEST_EFFORT,
			info: &grpc.UnaryServerInfo{
				FullMethod: "/ExampleService/ExampleMethod",
			},
			handler: func(ctx context.Context, req interface{}) (interface{}, error) {
				logReq, _ := LogReqFromCtx(ctx)
				logReq.Payload.ResourceName = "ExampleResourceName"
				return nil, nil
			},
			wantLogReq: &alpb.AuditLogRequest{
				Payload: &calpb.AuditLog{
					ServiceName:  "ExampleService",
					MethodName:   "/ExampleService/ExampleMethod",
					ResourceName: "ExampleResourceName",
					AuthenticationInfo: &calpb.AuthenticationInfo{
						PrincipalEmail: "user@example.com",
					},
				},
				Mode: alpb.AuditLogRequest_BEST_EFFORT,
			},
		},
		{
			name: "audit_rule_directive_omits_resp",
			ctx: metadata.NewIncomingContext(context.Background(), metadata.New(map[string]string{
				"authorization": jwt,
			})),
			auditRules: []*alpb.AuditRule{{
				Selector:  "/ExampleService/ExampleMethod",
				Directive: alpb.AuditRuleDirectiveRequestOnly,
			}},
			logMode: alpb.AuditLogRequest_FAIL_CLOSE,
			info: &grpc.UnaryServerInfo{
				FullMethod: "/ExampleService/ExampleMethod",
			},
			handler: func(ctx context.Context, req interface{}) (interface{}, error) {
				logReq, _ := LogReqFromCtx(ctx)
				logReq.Payload.ResourceName = "ExampleResourceName"
				return nil, nil
			},
			wantLogReq: &alpb.AuditLogRequest{
				Payload: &calpb.AuditLog{
					ServiceName:  "ExampleService",
					MethodName:   "/ExampleService/ExampleMethod",
					ResourceName: "ExampleResourceName",
					AuthenticationInfo: &calpb.AuthenticationInfo{
						PrincipalEmail: "user@example.com",
					},
					Request: &structpb.Struct{},
				},
				Mode: alpb.AuditLogRequest_FAIL_CLOSE,
			},
		},
		{
			name: "audit_rule_is_inapplicable",
			ctx:  context.Background(),
			auditRules: []*alpb.AuditRule{{
				Selector: "/ExampleService/Inapplicable",
			}},
			logMode: alpb.AuditLogRequest_BEST_EFFORT,
			info: &grpc.UnaryServerInfo{
				FullMethod: "/ExampleService/ExampleMethod",
			},
			handler: func(ctx context.Context, req interface{}) (interface{}, error) {
				return nil, nil
			},
		},
		{
			name: "malformed_method_info_fail_close",
			ctx:  context.Background(),
			auditRules: []*alpb.AuditRule{{
				Selector: "*",
			}},
			logMode: alpb.AuditLogRequest_FAIL_CLOSE,
			info: &grpc.UnaryServerInfo{
				FullMethod: "bananas",
			},
			handler: func(ctx context.Context, req interface{}) (interface{}, error) {
				return nil, nil
			},
			wantErrSubstr: `audit interceptor: failed capturing non-nil service name with regexp "^/{1,2}(.*?)/" from "bananas"`,
		},
		{
			name: "malformed_method_info_best_effort",
			ctx:  context.Background(),
			auditRules: []*alpb.AuditRule{{
				Selector: "*",
			}},
			logMode: alpb.AuditLogRequest_BEST_EFFORT,
			info: &grpc.UnaryServerInfo{
				FullMethod: "bananas",
			},
			handler: func(ctx context.Context, req interface{}) (interface{}, error) {
				return nil, nil
			},
		},
		{
			name: "unable_to_extract_principal_best_effort",
<<<<<<< HEAD
=======
			ctx: metadata.NewIncomingContext(context.Background(), metadata.New(map[string]string{
				"authorization": "bananas",
			})),
			auditRules: []*alpb.AuditRule{{
				Selector: "*",
			}},
			logMode: alpb.AuditLogRequest_BEST_EFFORT,
			info: &grpc.UnaryServerInfo{
				FullMethod: "/ExampleService/ExampleMethod",
			},
			handler: func(ctx context.Context, req interface{}) (interface{}, error) {
				return nil, nil
			},
		},
		{
			name: "unable_to_extract_principal_fail_close",
>>>>>>> 47fa01f8
			ctx: metadata.NewIncomingContext(context.Background(), metadata.New(map[string]string{
				"authorization": "bananas",
			})),
			auditRules: []*alpb.AuditRule{{
				Selector: "*",
			}},
<<<<<<< HEAD
			logMode: alpb.AuditLogRequest_BEST_EFFORT,
=======
			logMode: alpb.AuditLogRequest_FAIL_CLOSE,
>>>>>>> 47fa01f8
			info: &grpc.UnaryServerInfo{
				FullMethod: "/ExampleService/ExampleMethod",
			},
			handler: func(ctx context.Context, req interface{}) (interface{}, error) {
				return nil, nil
			},
			wantErrSubstr: `audit interceptor failed to get request principal;`,
		},
		{
<<<<<<< HEAD
			name: "unable_to_extract_principal_fail_close",
			ctx: metadata.NewIncomingContext(context.Background(), metadata.New(map[string]string{
				"authorization": "bananas",
			})),
			auditRules: []*alpb.AuditRule{{
				Selector: "*",
			}},
			logMode: alpb.AuditLogRequest_FAIL_CLOSE,
			info: &grpc.UnaryServerInfo{
				FullMethod: "/ExampleService/ExampleMethod",
			},
			handler: func(ctx context.Context, req interface{}) (interface{}, error) {
				return nil, nil
			},
			wantErrSubstr: `audit interceptor failed to get request principal;`,
		},
		{
=======
>>>>>>> 47fa01f8
			name: "unable_to_convert_req_to_proto_struct_fail_close",
			ctx: metadata.NewIncomingContext(context.Background(), metadata.New(map[string]string{
				"authorization": jwt,
			})),
			auditRules: []*alpb.AuditRule{{
				Selector:  "*",
				Directive: alpb.AuditRuleDirectiveRequestAndResponse,
			}},
			logMode: alpb.AuditLogRequest_FAIL_CLOSE,
			info: &grpc.UnaryServerInfo{
				FullMethod: "/ExampleService/ExampleMethod",
			},
			handler: func(ctx context.Context, req interface{}) (interface{}, error) {
				logReq, _ := LogReqFromCtx(ctx)
				logReq.Payload.ResourceName = "ExampleResourceName"
				return nil, nil
			},
			req:           "bananas",
			wantErrSubstr: "audit interceptor failed converting req into a Google struct",
		},
		{
			name: "unable_to_convert_req_to_proto_struct_best_effort",
			ctx: metadata.NewIncomingContext(context.Background(), metadata.New(map[string]string{
				"authorization": jwt,
			})),
			auditRules: []*alpb.AuditRule{{
				Selector:  "*",
				Directive: alpb.AuditRuleDirectiveRequestAndResponse,
			}},
			logMode: alpb.AuditLogRequest_BEST_EFFORT,
			info: &grpc.UnaryServerInfo{
				FullMethod: "/ExampleService/ExampleMethod",
			},
			handler: func(ctx context.Context, req interface{}) (interface{}, error) {
				logReq, _ := LogReqFromCtx(ctx)
				logReq.Payload.ResourceName = "ExampleResourceName"
				return nil, nil
			},
			req: "bananas",
		},
	}
	for _, tc := range tests {
		tc := tc
		t.Run(tc.name, func(t *testing.T) {
			t.Parallel()

			i := &Interceptor{Rules: tc.auditRules, LogMode: tc.logMode}

			r := &fakeServer{}
			s := grpc.NewServer()
			t.Cleanup(s.Stop)

			alpb.RegisterAuditLogAgentServer(s, r)
			lis, err := net.Listen("tcp", "localhost:0")
			if err != nil {
				t.Fatal(err)
			}
			go func(t *testing.T, s *grpc.Server, lis net.Listener) {
				err := s.Serve(lis)
				if err != nil {
					// TODO: it may be worth validating this scenario. #47
					fmt.Printf("net.Listen(tcp, localhost:0) serve failed: %v", err)
				}
			}(t, s, lis)
			p, err := remote.NewProcessor(lis.Addr().String())
			if err != nil {
				t.Fatal(err)
			}
			c, err := NewClient(WithBackend(p))
			if err != nil {
				t.Fatal(err)
			}
			i.Client = c

			fromRawJWT := &security.FromRawJWT{
				FromRawJWT: []*alpb.FromRawJWT{{
					Key:    "authorization",
					Prefix: "Bearer ",
				}},
			}
			i.SecurityContext = fromRawJWT

			_, gotErr := i.UnaryInterceptor(tc.ctx, tc.req, tc.info, tc.handler)
			if diff := errutil.DiffSubstring(gotErr, tc.wantErrSubstr); diff != "" {
				t.Errorf("UnaryInterceptor(...) got unexpected error substring: %v", diff)
			}

			var gotReq *alpb.AuditLogRequest
			if len(r.gotReqs) > 0 {
				gotReq = r.gotReqs[0]
			}
			if diff := cmp.Diff(tc.wantLogReq, gotReq, protocmp.Transform()); diff != "" {
				t.Errorf("UnaryInterceptor(...) got diff in automatically emitted LogReq (-want, +got): %v", diff)
			}

			if err := c.Stop(); err != nil {
				t.Fatal(err)
			}
		})
	}
}

func TestStreamInterceptor(t *testing.T) {
	t.Parallel()

	jwt := "Bearer " + testutil.JWTFromClaims(t, map[string]interface{}{
		"email": "user@example.com",
	})

	type msg struct {
		Val string
	}

	cases := []struct {
		name          string
		ss            *fakeServerStream
		info          *grpc.StreamServerInfo
		handler       grpc.StreamHandler
		auditRules    []*alpb.AuditRule
		wantLogReqs   []*alpb.AuditLogRequest
		wantErrSubstr string
	}{{
		name: "client_stream_multiple_reqs_single_resp",
		ss: &fakeServerStream{
			incomingCtx: metadata.NewIncomingContext(context.Background(), metadata.New(map[string]string{
				"authorization": jwt,
			})),
		},
		info: &grpc.StreamServerInfo{
			FullMethod: "/ExampleService/ExampleMethod",
		},
		auditRules: []*alpb.AuditRule{{
			Selector:  "/ExampleService/ExampleMethod",
			Directive: alpb.AuditRuleDirectiveRequestAndResponse,
			LogType:   "DATA_ACCESS",
		}},
		handler: func(srv interface{}, ss grpc.ServerStream) error {
			logReq, _ := LogReqFromCtx(ss.Context())
			logReq.Payload.ResourceName = "ExampleResourceName"
			for _, m := range []*msg{{Val: "req1"}, {Val: "req2"}, {Val: "req3"}} {
				if err := ss.RecvMsg(m); err != nil {
					return err
				}
			}
			return ss.SendMsg(&msg{Val: "resp1"})
		},
		wantLogReqs: []*alpb.AuditLogRequest{{
			Type: alpb.AuditLogRequest_DATA_ACCESS,
			Payload: &calpb.AuditLog{
				ServiceName:  "ExampleService",
				MethodName:   "/ExampleService/ExampleMethod",
				ResourceName: "ExampleResourceName",
				AuthenticationInfo: &calpb.AuthenticationInfo{
					PrincipalEmail: "user@example.com",
				},
				Request: &structpb.Struct{Fields: map[string]*structpb.Value{
					"Val": structpb.NewStringValue("req1"),
				}},
			},
		}, {
			Type: alpb.AuditLogRequest_DATA_ACCESS,
			Payload: &calpb.AuditLog{
				ServiceName:  "ExampleService",
				MethodName:   "/ExampleService/ExampleMethod",
				ResourceName: "ExampleResourceName",
				AuthenticationInfo: &calpb.AuthenticationInfo{
					PrincipalEmail: "user@example.com",
				},
				Request: &structpb.Struct{Fields: map[string]*structpb.Value{
					"Val": structpb.NewStringValue("req2"),
				}},
			},
		}, {
			Type: alpb.AuditLogRequest_DATA_ACCESS,
			Payload: &calpb.AuditLog{
				ServiceName:  "ExampleService",
				MethodName:   "/ExampleService/ExampleMethod",
				ResourceName: "ExampleResourceName",
				AuthenticationInfo: &calpb.AuthenticationInfo{
					PrincipalEmail: "user@example.com",
				},
				Request: &structpb.Struct{Fields: map[string]*structpb.Value{
					"Val": structpb.NewStringValue("req3"),
				}},
				Response: &structpb.Struct{Fields: map[string]*structpb.Value{
					"Val": structpb.NewStringValue("resp1"),
				}},
			},
		}},
	}, {
		name: "server_stream_single_req_multiple_resps",
		ss: &fakeServerStream{
			incomingCtx: metadata.NewIncomingContext(context.Background(), metadata.New(map[string]string{
				"authorization": jwt,
			})),
		},
		info: &grpc.StreamServerInfo{
			FullMethod: "/ExampleService/ExampleMethod",
		},
		auditRules: []*alpb.AuditRule{{
			Selector:  "/ExampleService/ExampleMethod",
			Directive: alpb.AuditRuleDirectiveRequestAndResponse,
			LogType:   "DATA_ACCESS",
		}},
		handler: func(srv interface{}, ss grpc.ServerStream) error {
			logReq, _ := LogReqFromCtx(ss.Context())
			logReq.Payload.ResourceName = "ExampleResourceName"
			if err := ss.RecvMsg(&msg{Val: "req1"}); err != nil {
				return err
			}
			for _, m := range []*msg{{Val: "resp1"}, {Val: "resp2"}, {Val: "resp3"}} {
				if err := ss.SendMsg(m); err != nil {
					return err
				}
			}
			return nil
		},
		wantLogReqs: []*alpb.AuditLogRequest{{
			Type: alpb.AuditLogRequest_DATA_ACCESS,
			Payload: &calpb.AuditLog{
				ServiceName:  "ExampleService",
				MethodName:   "/ExampleService/ExampleMethod",
				ResourceName: "ExampleResourceName",
				AuthenticationInfo: &calpb.AuthenticationInfo{
					PrincipalEmail: "user@example.com",
				},
				Request: &structpb.Struct{Fields: map[string]*structpb.Value{
					"Val": structpb.NewStringValue("req1"),
				}},
				Response: &structpb.Struct{Fields: map[string]*structpb.Value{
					"Val": structpb.NewStringValue("resp1"),
				}},
			},
		}, {
			Type: alpb.AuditLogRequest_DATA_ACCESS,
			Payload: &calpb.AuditLog{
				ServiceName:  "ExampleService",
				MethodName:   "/ExampleService/ExampleMethod",
				ResourceName: "ExampleResourceName",
				AuthenticationInfo: &calpb.AuthenticationInfo{
					PrincipalEmail: "user@example.com",
				},
				Response: &structpb.Struct{Fields: map[string]*structpb.Value{
					"Val": structpb.NewStringValue("resp2"),
				}},
			},
		}, {
			Type: alpb.AuditLogRequest_DATA_ACCESS,
			Payload: &calpb.AuditLog{
				ServiceName:  "ExampleService",
				MethodName:   "/ExampleService/ExampleMethod",
				ResourceName: "ExampleResourceName",
				AuthenticationInfo: &calpb.AuthenticationInfo{
					PrincipalEmail: "user@example.com",
				},
				Response: &structpb.Struct{Fields: map[string]*structpb.Value{
					"Val": structpb.NewStringValue("resp3"),
				}},
			},
		}},
	}, {
		name: "bidirection_stream_multiple_reqs_resps",
		ss: &fakeServerStream{
			incomingCtx: metadata.NewIncomingContext(context.Background(), metadata.New(map[string]string{
				"authorization": jwt,
			})),
		},
		info: &grpc.StreamServerInfo{
			FullMethod: "/ExampleService/ExampleMethod",
		},
		auditRules: []*alpb.AuditRule{{
			Selector:  "/ExampleService/ExampleMethod",
			Directive: alpb.AuditRuleDirectiveRequestAndResponse,
			LogType:   "DATA_ACCESS",
		}},
		handler: func(srv interface{}, ss grpc.ServerStream) error {
			logReq, _ := LogReqFromCtx(ss.Context())
			logReq.Payload.ResourceName = "ExampleResourceName"
			if err := ss.RecvMsg(&msg{Val: "req1"}); err != nil {
				return err
			}
			if err := ss.SendMsg(&msg{Val: "resp1"}); err != nil {
				return err
			}
			if err := ss.RecvMsg(&msg{Val: "req2"}); err != nil {
				return err
			}
			if err := ss.SendMsg(&msg{Val: "resp2"}); err != nil {
				return err
			}
			return nil
		},
		wantLogReqs: []*alpb.AuditLogRequest{{
			Type: alpb.AuditLogRequest_DATA_ACCESS,
			Payload: &calpb.AuditLog{
				ServiceName:  "ExampleService",
				MethodName:   "/ExampleService/ExampleMethod",
				ResourceName: "ExampleResourceName",
				AuthenticationInfo: &calpb.AuthenticationInfo{
					PrincipalEmail: "user@example.com",
				},
				Request: &structpb.Struct{Fields: map[string]*structpb.Value{
					"Val": structpb.NewStringValue("req1"),
				}},
				Response: &structpb.Struct{Fields: map[string]*structpb.Value{
					"Val": structpb.NewStringValue("resp1"),
				}},
			},
		}, {
			Type: alpb.AuditLogRequest_DATA_ACCESS,
			Payload: &calpb.AuditLog{
				ServiceName:  "ExampleService",
				MethodName:   "/ExampleService/ExampleMethod",
				ResourceName: "ExampleResourceName",
				AuthenticationInfo: &calpb.AuthenticationInfo{
					PrincipalEmail: "user@example.com",
				},
				Request: &structpb.Struct{Fields: map[string]*structpb.Value{
					"Val": structpb.NewStringValue("req2"),
				}},
				Response: &structpb.Struct{Fields: map[string]*structpb.Value{
					"Val": structpb.NewStringValue("resp2"),
				}},
			},
		}},
	}, {
		name: "stream_without_logging_req_resp",
		ss: &fakeServerStream{
			incomingCtx: metadata.NewIncomingContext(context.Background(), metadata.New(map[string]string{
				"authorization": jwt,
			})),
		},
		info: &grpc.StreamServerInfo{
			FullMethod: "/ExampleService/ExampleMethod",
		},
		auditRules: []*alpb.AuditRule{{
			Selector:  "/ExampleService/ExampleMethod",
			Directive: alpb.AuditRuleDirectiveDefault,
			LogType:   "DATA_ACCESS",
		}},
		handler: func(srv interface{}, ss grpc.ServerStream) error {
			logReq, _ := LogReqFromCtx(ss.Context())
			logReq.Payload.ResourceName = "ExampleResourceName"
			if err := ss.RecvMsg(&msg{Val: "req1"}); err != nil {
				return err
			}
			if err := ss.SendMsg(&msg{Val: "resp1"}); err != nil {
				return err
			}
			if err := ss.RecvMsg(&msg{Val: "req2"}); err != nil {
				return err
			}
			if err := ss.SendMsg(&msg{Val: "resp2"}); err != nil {
				return err
			}
			return nil
		},
		wantLogReqs: []*alpb.AuditLogRequest{{
			Type: alpb.AuditLogRequest_DATA_ACCESS,
			Payload: &calpb.AuditLog{
				ServiceName:  "ExampleService",
				MethodName:   "/ExampleService/ExampleMethod",
				ResourceName: "ExampleResourceName",
				AuthenticationInfo: &calpb.AuthenticationInfo{
					PrincipalEmail: "user@example.com",
				},
			},
		}, {
			Type: alpb.AuditLogRequest_DATA_ACCESS,
			Payload: &calpb.AuditLog{
				ServiceName:  "ExampleService",
				MethodName:   "/ExampleService/ExampleMethod",
				ResourceName: "ExampleResourceName",
				AuthenticationInfo: &calpb.AuthenticationInfo{
					PrincipalEmail: "user@example.com",
				},
			},
		}},
	}, {
		name: "stream_with_logging_req_only",
		ss: &fakeServerStream{
			incomingCtx: metadata.NewIncomingContext(context.Background(), metadata.New(map[string]string{
				"authorization": jwt,
			})),
		},
		info: &grpc.StreamServerInfo{
			FullMethod: "/ExampleService/ExampleMethod",
		},
		auditRules: []*alpb.AuditRule{{
			Selector:  "/ExampleService/ExampleMethod",
			Directive: alpb.AuditRuleDirectiveRequestOnly,
			LogType:   "DATA_ACCESS",
		}},
		handler: func(srv interface{}, ss grpc.ServerStream) error {
			logReq, _ := LogReqFromCtx(ss.Context())
			logReq.Payload.ResourceName = "ExampleResourceName"
			if err := ss.RecvMsg(&msg{Val: "req1"}); err != nil {
				return err
			}
			if err := ss.SendMsg(&msg{Val: "resp1"}); err != nil {
				return err
			}
			if err := ss.RecvMsg(&msg{Val: "req2"}); err != nil {
				return err
			}
			if err := ss.SendMsg(&msg{Val: "resp2"}); err != nil {
				return err
			}
			return nil
		},
		wantLogReqs: []*alpb.AuditLogRequest{{
			Type: alpb.AuditLogRequest_DATA_ACCESS,
			Payload: &calpb.AuditLog{
				ServiceName:  "ExampleService",
				MethodName:   "/ExampleService/ExampleMethod",
				ResourceName: "ExampleResourceName",
				AuthenticationInfo: &calpb.AuthenticationInfo{
					PrincipalEmail: "user@example.com",
				},
				Request: &structpb.Struct{Fields: map[string]*structpb.Value{
					"Val": structpb.NewStringValue("req1"),
				}},
			},
		}, {
			Type: alpb.AuditLogRequest_DATA_ACCESS,
			Payload: &calpb.AuditLog{
				ServiceName:  "ExampleService",
				MethodName:   "/ExampleService/ExampleMethod",
				ResourceName: "ExampleResourceName",
				AuthenticationInfo: &calpb.AuthenticationInfo{
					PrincipalEmail: "user@example.com",
				},
				Request: &structpb.Struct{Fields: map[string]*structpb.Value{
					"Val": structpb.NewStringValue("req2"),
				}},
			},
		}},
	}, {
		name: "audit_rule_is_inapplicable",
		ss: &fakeServerStream{
			incomingCtx: metadata.NewIncomingContext(context.Background(), metadata.New(map[string]string{
				"authorization": jwt,
			})),
		},
		info: &grpc.StreamServerInfo{
			FullMethod: "/ExampleService/ExampleMethod",
		},
		auditRules: []*alpb.AuditRule{{
			Selector:  "/ExampleService/OtherMethod",
			Directive: alpb.AuditRuleDirectiveDefault,
			LogType:   "DATA_ACCESS",
		}},
		handler: func(srv interface{}, ss grpc.ServerStream) error {
			logReq, _ := LogReqFromCtx(ss.Context())
			logReq.Payload.ResourceName = "ExampleResourceName"
			if err := ss.RecvMsg(&msg{Val: "req1"}); err != nil {
				return err
			}
			if err := ss.SendMsg(&msg{Val: "resp1"}); err != nil {
				return err
			}
			return nil
		},
	}, {
		name: "fail_to_retrieve_principal",
		ss: &fakeServerStream{
			incomingCtx: metadata.NewIncomingContext(context.Background(), metadata.New(map[string]string{
				"authorization": "banana",
			})),
		},
		info: &grpc.StreamServerInfo{
			FullMethod: "/ExampleService/ExampleMethod",
		},
		auditRules: []*alpb.AuditRule{{
			Selector:  "/ExampleService/OtherMethod",
			Directive: alpb.AuditRuleDirectiveDefault,
			LogType:   "DATA_ACCESS",
		}},
		handler: func(srv interface{}, ss grpc.ServerStream) error {
			logReq, _ := LogReqFromCtx(ss.Context())
			logReq.Payload.ResourceName = "ExampleResourceName"
			if err := ss.RecvMsg(&msg{Val: "req1"}); err != nil {
				return err
			}
			if err := ss.SendMsg(&msg{Val: "resp1"}); err != nil {
				return err
			}
			return nil
		},
	}, {
		name: "handler_error",
		ss: &fakeServerStream{
			incomingCtx: metadata.NewIncomingContext(context.Background(), metadata.New(map[string]string{
				"authorization": jwt,
			})),
		},
		info: &grpc.StreamServerInfo{
			FullMethod: "/ExampleService/ExampleMethod",
		},
		auditRules: []*alpb.AuditRule{{
			Selector:  "/ExampleService/OtherMethod",
			Directive: alpb.AuditRuleDirectiveDefault,
			LogType:   "DATA_ACCESS",
		}},
		handler: func(srv interface{}, ss grpc.ServerStream) error {
			return status.Error(codes.Internal, "something is wrong")
		},
		wantErrSubstr: "something is wrong",
	}}

	for _, tc := range cases {
		tc := tc
		t.Run(tc.name, func(t *testing.T) {
			t.Parallel()

			i := &Interceptor{Rules: tc.auditRules}

			r := &fakeServer{}
			s := grpc.NewServer()
			t.Cleanup(s.Stop)

			alpb.RegisterAuditLogAgentServer(s, r)
			lis, err := net.Listen("tcp", "localhost:0")
			if err != nil {
				t.Fatal(err)
			}
			go func(t *testing.T, s *grpc.Server, lis net.Listener) {
				err := s.Serve(lis)
				if err != nil {
					// TODO: it may be worth validating this scenario. #47
					fmt.Printf("net.Listen(tcp, localhost:0) serve failed: %v", err)
				}
			}(t, s, lis)
			p, err := remote.NewProcessor(lis.Addr().String())
			if err != nil {
				t.Fatal(err)
			}
			c, err := NewClient(WithBackend(p))
			if err != nil {
				t.Fatal(err)
			}
			i.Client = c

			fromRawJWT := &security.FromRawJWT{
				FromRawJWT: []*alpb.FromRawJWT{{
					Key:    "authorization",
					Prefix: "Bearer ",
				}},
			}
			i.SecurityContext = fromRawJWT

			gotErr := i.StreamInterceptor(nil, tc.ss, tc.info, tc.handler)
			if diff := errutil.DiffSubstring(gotErr, tc.wantErrSubstr); diff != "" {
				t.Errorf("UnaryInterceptor(...) got unexpected error substring: %v", diff)
			}

			for i, lr := range r.gotReqs {
				if lr.Operation == nil || lr.Operation.Id == "" {
					t.Errorf("StreamInterceptor(...) gotReqs[%d] missing operation id", i)
				}
				// Nil the operation for easy comparison below.
				lr.Operation = nil
			}

			if diff := cmp.Diff(tc.wantLogReqs, r.gotReqs, protocmp.Transform()); diff != "" {
				t.Errorf("StreamInterceptor(...) got diff in automatically emitted log requests (-want, +got): %v", diff)
			}

			if err := c.Stop(); err != nil {
				t.Fatal(err)
			}
		})
	}
}

func TestServiceName(t *testing.T) {
	t.Parallel()

	tests := []struct {
		name           string
		fullMethodName string
		want           string
		wantErrSubstr  string
	}{
		{
			name:           "service_name_with_one_leading_slash",
			fullMethodName: "/foo/bar",
			want:           "foo",
		},
		{
			name:           "service_name_with_two_leading_slash",
			fullMethodName: "//foo/bar",
			want:           "foo",
		},
		{
			name:           "service_name_from_string_with_many_elements",
			fullMethodName: "/foo/bar/baz",
			want:           "foo",
		},
		{
			name:           "error_due_to_nil_service_name",
			fullMethodName: "///bar",
			wantErrSubstr:  "failed capturing non-nil service name",
		},
		{
			name:           "error_due_to_missing_leading_slash",
			fullMethodName: "bar/foo",
			wantErrSubstr:  "failed capturing non-nil service name",
		},
		{
			name:           "error_due_to_empty_fullMethodName",
			fullMethodName: "",
			wantErrSubstr:  "failed capturing non-nil service name",
		},
	}
	for _, tc := range tests {
		tc := tc
		t.Run(tc.name, func(t *testing.T) {
			t.Parallel()

			got, gotErr := serviceName(tc.fullMethodName)
			if diff := errutil.DiffSubstring(gotErr, tc.wantErrSubstr); diff != "" {
				t.Errorf("serviceName(%v) got unexpected error substring: %v", tc.fullMethodName, diff)
			}

			if got != tc.want {
				t.Errorf("serviceName(%v) = %v, want %v", tc.fullMethodName, got, tc.want)
			}
		})
	}
}

<<<<<<< HEAD
func TestHandleReturnUnary(t *testing.T) {
=======
func TestHandleReturn(t *testing.T) {
>>>>>>> 47fa01f8
	t.Parallel()
	req := "test_request"
	ctx := context.Background()

	handler := func(ctx context.Context, req interface{}) (interface{}, error) {
		logReq, _ := LogReqFromCtx(ctx)
		logReq.Payload.ResourceName = "ExampleResourceName"
		return "test_response", nil
	}

	tests := []struct {
		name     string
		logMode  alpb.AuditLogRequest_LogMode
		err      error
		wantResp bool
		wantErr  bool
	}{
		{
			name:     "returns_response_no_err_best_effort",
			logMode:  alpb.AuditLogRequest_BEST_EFFORT,
			wantResp: true,
			wantErr:  false,
		},
		{
			name:     "returns_response_no_err_fail_close",
			logMode:  alpb.AuditLogRequest_FAIL_CLOSE,
			wantResp: true,
			wantErr:  false,
		},
		{
			name:     "returns_err_with_err_fail_close",
			logMode:  alpb.AuditLogRequest_FAIL_CLOSE,
			err:      errors.New("test error"),
			wantResp: false,
			wantErr:  true,
		},
		{
			name:     "returns_response_with_err_best_effort",
			logMode:  alpb.AuditLogRequest_BEST_EFFORT,
			err:      errors.New("test error"),
			wantResp: true,
			wantErr:  false,
		},
	}
	for _, tc := range tests {
		tc := tc
		t.Run(tc.name, func(t *testing.T) {
			t.Parallel()

			i := &Interceptor{LogMode: tc.logMode}

<<<<<<< HEAD
			got, gotErr := i.handleReturnUnary(ctx, req, handler, tc.err)
=======
			got, gotErr := i.handleReturn(ctx, req, handler, tc.err)
>>>>>>> 47fa01f8

			if (gotErr != nil) != tc.wantErr {
				expected := "an error"
				if !tc.wantErr {
					expected = "nil"
				}
				t.Errorf("returned %v, but expected %v", gotErr, expected)
			}

			if (got != nil) != tc.wantResp {
				expected := "a response"
				if !tc.wantResp {
					expected = "nil"
				}
				t.Errorf("returned %v, but expected %v", got, expected)
			}
		})
	}
}

<<<<<<< HEAD
func TestHandleReturnStream(t *testing.T) {
	t.Parallel()
	ctx := context.Background()
	ss := &fakeServerStream{}

	handler := func(srv interface{}, ss grpc.ServerStream) error {
		return nil
	}

	tests := []struct {
		name    string
		logMode alpb.AuditLogRequest_LogMode
		err     error
		wantErr bool
	}{
		{
			name:    "returns_nil_no_err_best_effort",
			logMode: alpb.AuditLogRequest_BEST_EFFORT,
			wantErr: false,
		},
		{
			name:    "returns_response_no_err_fail_close",
			logMode: alpb.AuditLogRequest_FAIL_CLOSE,
			wantErr: false,
		},
		{
			name:    "returns_err_with_err_fail_close",
			logMode: alpb.AuditLogRequest_FAIL_CLOSE,
			err:     errors.New("test error"),
			wantErr: true,
		},
		{
			name:    "returns_nil_with_err_best_effort",
			logMode: alpb.AuditLogRequest_BEST_EFFORT,
			err:     errors.New("test error"),
			wantErr: false,
		},
	}
	for _, tc := range tests {
		tc := tc
		t.Run(tc.name, func(t *testing.T) {
			t.Parallel()

			i := &Interceptor{LogMode: tc.logMode}

			gotErr := i.handleReturnStream(ctx, ss, handler, tc.err)

			if (gotErr != nil) != tc.wantErr {
				expected := "an error"
				if !tc.wantErr {
					expected = "nil"
				}
				t.Errorf("returned %v, but expected %v", gotErr, expected)
			}
		})
	}
}

=======
>>>>>>> 47fa01f8
func TestHandleReturnWithResponse(t *testing.T) {
	t.Parallel()
	response := "test_response"
	ctx := context.Background()

	tests := []struct {
		name     string
		logMode  alpb.AuditLogRequest_LogMode
		err      error
		wantResp bool
		wantErr  bool
	}{
		{
			name:     "returns_response_no_err_best_effort",
			logMode:  alpb.AuditLogRequest_BEST_EFFORT,
			wantResp: true,
			wantErr:  false,
		},
		{
			name:     "returns_response_no_err_fail_close",
			logMode:  alpb.AuditLogRequest_FAIL_CLOSE,
			wantResp: true,
			wantErr:  false,
		},
		{
			name:     "returns_err_with_err_fail_close",
			logMode:  alpb.AuditLogRequest_FAIL_CLOSE,
			err:      errors.New("test error"),
			wantResp: true,
			wantErr:  true,
		},
		{
			name:     "returns_response_with_err_best_effort",
			logMode:  alpb.AuditLogRequest_BEST_EFFORT,
			err:      errors.New("test error"),
			wantResp: true,
			wantErr:  false,
		},
	}
	for _, tc := range tests {
		tc := tc
		t.Run(tc.name, func(t *testing.T) {
			t.Parallel()

			i := &Interceptor{LogMode: tc.logMode}

			got, gotErr := i.handleReturnWithResponse(ctx, response, tc.err)

			if (gotErr != nil) != tc.wantErr {
				expected := "an error"
				if !tc.wantErr {
					expected = "nil"
				}
				t.Errorf("returned %v, but expected %v", gotErr, expected)
			}

			if (got != nil) != tc.wantResp {
				expected := "a response"
				if !tc.wantResp {
					expected = "nil"
				}
				t.Errorf("returned %v, but expected %v", got, expected)
			}
		})
	}
}<|MERGE_RESOLUTION|>--- conflicted
+++ resolved
@@ -251,8 +251,6 @@
 		},
 		{
 			name: "unable_to_extract_principal_best_effort",
-<<<<<<< HEAD
-=======
 			ctx: metadata.NewIncomingContext(context.Background(), metadata.New(map[string]string{
 				"authorization": "bananas",
 			})),
@@ -269,29 +267,6 @@
 		},
 		{
 			name: "unable_to_extract_principal_fail_close",
->>>>>>> 47fa01f8
-			ctx: metadata.NewIncomingContext(context.Background(), metadata.New(map[string]string{
-				"authorization": "bananas",
-			})),
-			auditRules: []*alpb.AuditRule{{
-				Selector: "*",
-			}},
-<<<<<<< HEAD
-			logMode: alpb.AuditLogRequest_BEST_EFFORT,
-=======
-			logMode: alpb.AuditLogRequest_FAIL_CLOSE,
->>>>>>> 47fa01f8
-			info: &grpc.UnaryServerInfo{
-				FullMethod: "/ExampleService/ExampleMethod",
-			},
-			handler: func(ctx context.Context, req interface{}) (interface{}, error) {
-				return nil, nil
-			},
-			wantErrSubstr: `audit interceptor failed to get request principal;`,
-		},
-		{
-<<<<<<< HEAD
-			name: "unable_to_extract_principal_fail_close",
 			ctx: metadata.NewIncomingContext(context.Background(), metadata.New(map[string]string{
 				"authorization": "bananas",
 			})),
@@ -308,8 +283,23 @@
 			wantErrSubstr: `audit interceptor failed to get request principal;`,
 		},
 		{
-=======
->>>>>>> 47fa01f8
+			name: "unable_to_extract_principal_fail_close",
+			ctx: metadata.NewIncomingContext(context.Background(), metadata.New(map[string]string{
+				"authorization": "bananas",
+			})),
+			auditRules: []*alpb.AuditRule{{
+				Selector: "*",
+			}},
+			logMode: alpb.AuditLogRequest_FAIL_CLOSE,
+			info: &grpc.UnaryServerInfo{
+				FullMethod: "/ExampleService/ExampleMethod",
+			},
+			handler: func(ctx context.Context, req interface{}) (interface{}, error) {
+				return nil, nil
+			},
+			wantErrSubstr: `audit interceptor failed to get request principal;`,
+		},
+		{
 			name: "unable_to_convert_req_to_proto_struct_fail_close",
 			ctx: metadata.NewIncomingContext(context.Background(), metadata.New(map[string]string{
 				"authorization": jwt,
@@ -942,11 +932,7 @@
 	}
 }
 
-<<<<<<< HEAD
 func TestHandleReturnUnary(t *testing.T) {
-=======
-func TestHandleReturn(t *testing.T) {
->>>>>>> 47fa01f8
 	t.Parallel()
 	req := "test_request"
 	ctx := context.Background()
@@ -998,11 +984,7 @@
 
 			i := &Interceptor{LogMode: tc.logMode}
 
-<<<<<<< HEAD
 			got, gotErr := i.handleReturnUnary(ctx, req, handler, tc.err)
-=======
-			got, gotErr := i.handleReturn(ctx, req, handler, tc.err)
->>>>>>> 47fa01f8
 
 			if (gotErr != nil) != tc.wantErr {
 				expected := "an error"
@@ -1023,7 +1005,6 @@
 	}
 }
 
-<<<<<<< HEAD
 func TestHandleReturnStream(t *testing.T) {
 	t.Parallel()
 	ctx := context.Background()
@@ -1082,8 +1063,6 @@
 	}
 }
 
-=======
->>>>>>> 47fa01f8
 func TestHandleReturnWithResponse(t *testing.T) {
 	t.Parallel()
 	response := "test_response"
