--- conflicted
+++ resolved
@@ -469,11 +469,6 @@
 			if err := v.ReadInConfig(); err != nil {
 				t.Fatal(err)
 			}
-<<<<<<< HEAD
-			v = setDefaultValues(v)
-			v = bindEnvVars(v)
-=======
->>>>>>> 45cb695d
 			cfg, err := configFromViper(v)
 			if err != nil {
 				t.Fatal(err)
@@ -721,11 +716,7 @@
 rules:
   selector: "*"
 `,
-<<<<<<< HEAD
 			wantErrSubstr: "no supported security context configured in config",
-=======
-			wantErrSubstr: "no supported security context configured in config file",
->>>>>>> 45cb695d
 		},
 		{
 			name: "invalid_config_because_backend_address_is_nil",
@@ -739,7 +730,7 @@
 rules:
   selector: "*"
 `,
-			wantErrSubstr: "failed to create audit client from config file",
+			wantErrSubstr: "backend address in the config is nil, set it as an env var or in a config file",
 		},
 		{
 			name:          "unparsable_config",
