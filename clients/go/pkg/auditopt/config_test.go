// Copyright 2022 Lumberjack authors (see AUTHORS file)
//
// Licensed under the Apache License, Version 2.0 (the "License");
// you may not use this file except in compliance with the License.
// You may obtain a copy of the License at
//
//      http://www.apache.org/licenses/LICENSE-2.0
//
// Unless required by applicable law or agreed to in writing, software
// distributed under the License is distributed on an "AS IS" BASIS,
// WITHOUT WARRANTIES OR CONDITIONS OF ANY KIND, either express or implied.
// See the License for the specific language governing permissions and
// limitations under the License.

package auditopt

import (
	"context"
	"fmt"
	"io/ioutil"
	"net"
	"path"
	"path/filepath"
	"testing"

	"github.com/google/go-cmp/cmp"
	"github.com/spf13/viper"
	calpb "google.golang.org/genproto/googleapis/cloud/audit"
	"google.golang.org/grpc"
	"google.golang.org/protobuf/testing/protocmp"

	"github.com/abcxyz/lumberjack/clients/go/apis/v1alpha1"
	alpb "github.com/abcxyz/lumberjack/clients/go/apis/v1alpha1"
	"github.com/abcxyz/lumberjack/clients/go/pkg/audit"
	"github.com/abcxyz/lumberjack/clients/go/pkg/errutil"
	"github.com/abcxyz/lumberjack/clients/go/pkg/testutil"
)

type fakeServer struct {
	alpb.UnimplementedAuditLogAgentServer
	gotReq *alpb.AuditLogRequest
}

func (s *fakeServer) ProcessLog(_ context.Context, logReq *alpb.AuditLogRequest) (*alpb.AuditLogResponse, error) {
	s.gotReq = logReq
	return &alpb.AuditLogResponse{Result: logReq}, nil
}

func TestMustFromConfigFile(t *testing.T) {
	// No parallel since testing with env vars.
	cases := []struct {
		name          string
		envs          map[string]string
		fileContent   string
		req           *alpb.AuditLogRequest
		wantReq       *alpb.AuditLogRequest
		wantErrSubstr string
	}{
		{
			name: "use_default_when_principal_exclude_unset",
			// In YAML, empty keys are unset. For details, see:
			// https://stackoverflow.com/a/64462925
			fileContent: `
version: v1alpha1
condition:
  regex:
    principal_exclude: # unset
backend:
  address: %s
  insecure_enabled: true
`,
			// By default, we ignore log requests that have an IAM service account
			// as a principal.
			req: testutil.ReqBuilder().WithPrincipal("abc@project.iam.gserviceaccount.com").Build(),
		},
		{
			name: "overwrite_default_when_principal_exclude_set",
			fileContent: `
version: v1alpha1
condition:
  regex:
    principal_exclude: user@example.com$
backend:
  address: %s
  insecure_enabled: true
`,
			req:     testutil.ReqBuilder().WithPrincipal("abc@project.iam.gserviceaccount.com").Build(),
			wantReq: testutil.ReqBuilder().WithPrincipal("abc@project.iam.gserviceaccount.com").Build(),
		},
		{
			name: "env_var_overwrites_config_file",
			envs: map[string]string{
				"AUDIT_CLIENT_CONDITION_REGEX_PRINCIPAL_EXCLUDE": "user@example.com",
			},
			fileContent: `
version: v1alpha1
condition:
  regex:
    principal_exclude: abc@project.iam.gserviceaccount.com$
backend:
  address: %s
  insecure_enabled: true
`,
			req:     testutil.ReqBuilder().WithPrincipal("abc@project.iam.gserviceaccount.com").Build(),
			wantReq: testutil.ReqBuilder().WithPrincipal("abc@project.iam.gserviceaccount.com").Build(),
		},
		{
			name: "explicitly_include_service_account",
			fileContent: `
version: v1alpha1
condition:
  regex:
    principal_include: abc@project.iam.gserviceaccount.com
    principal_exclude: .iam.gserviceaccount.com$
backend:
  address: %s
  insecure_enabled: true
`,
			req:     testutil.ReqBuilder().WithPrincipal("abc@project.iam.gserviceaccount.com").Build(),
			wantReq: testutil.ReqBuilder().WithPrincipal("abc@project.iam.gserviceaccount.com").Build(),
		},
		{
			name: "empty_string_allowed_for_regex_filter",
			fileContent: `
version: v1alpha1
condition:
  regex:
    principal_include: ""
    principal_exclude: .iam.gserviceaccount.com$
backend:
  address: %s
  insecure_enabled: true
`,
			req: testutil.ReqBuilder().WithPrincipal("abc@project.iam.gserviceaccount.com").Build(),
		},
		{
			name:          "invalid_config_file_should_error",
			fileContent:   `bananas`,
			wantErrSubstr: "cannot unmarshal",
		},
		{
			name: "nil_backend_address_should_error",
			envs: map[string]string{
				"AUDIT_CLIENT_BACKEND_ADDRESS": "",
			},
			fileContent: `
version: v1alpha1
noop: %s
`,
			wantErrSubstr: "backend address is nil",
		},
		{
			name: "wrong_version_should_error",
			fileContent: `
version: v2
condition:
  regex:
    principal_include: ""
    principal_exclude: .iam.gserviceaccount.com$
backend:
  address: %s
  insecure_enabled: true
`,
			wantErrSubstr: `unexpected Version "v2" want "v1alpha1"`,
		},
	}

	for _, tc := range cases {
		t.Run(tc.name, func(t *testing.T) {
			r := &fakeServer{}
			s := grpc.NewServer()
			defer s.Stop()
			alpb.RegisterAuditLogAgentServer(s, r)

			lis, err := net.Listen("tcp", "localhost:0")
			if err != nil {
				t.Fatal(err)
			}
			go func(t *testing.T, s *grpc.Server, lis net.Listener) {
				err := s.Serve(lis)
				if err != nil {
					// TODO: it may be worth validating this scenario. #47
					fmt.Printf("net.Listen(tcp, localhost:0) serve failed: %v", err)
				}
			}(t, s, lis)

			for k, v := range tc.envs {
				t.Setenv(k, v)
			}

			path := filepath.Join(t.TempDir(), "config.yaml")
			// Add address of the fake server to the config file.
			content := fmt.Sprintf(tc.fileContent, lis.Addr().String())
			if err := ioutil.WriteFile(path, []byte(content), 0o600); err != nil {
				t.Fatal(err)
			}

			c, err := audit.NewClient(MustFromConfigFile(path))
			if diff := errutil.DiffSubstring(err, tc.wantErrSubstr); diff != "" {
				t.Errorf("audit.NewClient(FromConfigFile(%v)) got unexpected error substring: %v", path, diff)
			}
			if err != nil {
				return
			}
			if err := c.Log(context.Background(), tc.req); err != nil {
				t.Fatal(err)
			}
			cmpopts := []cmp.Option{
				protocmp.Transform(),
				// We ignore `AuditLog.Metadata` because it contains the
				// runtime information which varies depending on the
				// environment executing the unit test.
				protocmp.IgnoreFields(&calpb.AuditLog{}, "metadata"),
			}
			if diff := cmp.Diff(tc.wantReq, r.gotReq, cmpopts...); diff != "" {
				t.Errorf("audit logging backend got request (-want,+got):\n%s", diff)
			}
		})
	}
}

func TestFromConfigFile(t *testing.T) {
	// No parallel since testing with env vars.
	configFileContentByName := map[string]string{
		"valid.yaml": `
version: v1alpha1
condition:
  regex:
    principal_exclude: user@example.com$
backend:
  # we set the backend address as env var below
  insecure_enabled: true
`,
		"invalid.yaml": `bananas`,
	}
	// Set up config files.
	dir := t.TempDir()
	for name, content := range configFileContentByName {
		path := filepath.Join(dir, name)
		if err := ioutil.WriteFile(path, []byte(content), 0o600); err != nil {
			t.Fatal(err)
		}
	}
	cases := []struct {
		name          string
		envs          map[string]string
		path          string
		req           *alpb.AuditLogRequest
		wantReq       *alpb.AuditLogRequest
		wantErrSubstr string
	}{
		{
			name:    "use_config_file_when_provided",
			path:    path.Join(dir, "valid.yaml"),
			req:     testutil.ReqBuilder().WithPrincipal("abc@project.iam.gserviceaccount.com").Build(),
			wantReq: testutil.ReqBuilder().WithPrincipal("abc@project.iam.gserviceaccount.com").Build(),
		},
		{
			name: "use_env_var_when_config_file_not_found",
			path: path.Join(dir, "inexistent.yaml"),
			envs: map[string]string{
				"AUDIT_CLIENT_CONDITION_REGEX_PRINCIPAL_EXCLUDE": "user@example.com$",
				"AUDIT_CLIENT_BACKEND_INSECURE_ENABLED":          "true",
				"AUDIT_CLIENT_BACKEND_IMPERSONATE_ACCOUNT":       "example@test.iam.gserviceaccount.com",
			},
			req:     testutil.ReqBuilder().WithPrincipal("abc@project.iam.gserviceaccount.com").Build(),
			wantReq: testutil.ReqBuilder().WithPrincipal("abc@project.iam.gserviceaccount.com").Build(),
		},
		{
			name: "use_defaults_when_config_file_not_found",
			path: path.Join(dir, "inexistent.yaml"),
			envs: map[string]string{
				"AUDIT_CLIENT_BACKEND_INSECURE_ENABLED":    "true",
				"AUDIT_CLIENT_BACKEND_IMPERSONATE_ACCOUNT": "example@test.iam.gserviceaccount.com",
			},
			req: testutil.ReqBuilder().WithPrincipal("abc@project.iam.gserviceaccount.com").Build(),
		},
		{
			name:          "invalid_config_file_should_error",
			path:          path.Join(dir, "invalid.yaml"),
			wantErrSubstr: "cannot unmarshal",
		},
	}
	for _, tc := range cases {
		t.Run(tc.name, func(t *testing.T) {
			r := &fakeServer{}
			s := grpc.NewServer()
			defer s.Stop()
			alpb.RegisterAuditLogAgentServer(s, r)

			lis, err := net.Listen("tcp", "localhost:0")
			if err != nil {
				t.Fatal(err)
			}
			go func(t *testing.T, s *grpc.Server, lis net.Listener) {
				err := s.Serve(lis)
				if err != nil {
					// TODO: it may be worth validating this scenario. #47
					fmt.Printf("net.Listen(tcp, localhost:0) serve failed: %v\n", err)
				}
			}(t, s, lis)

			t.Setenv("AUDIT_CLIENT_BACKEND_ADDRESS", lis.Addr().String())
			for k, v := range tc.envs {
				t.Setenv(k, v)
			}

			c, err := audit.NewClient(FromConfigFile(tc.path))
			if diff := errutil.DiffSubstring(err, tc.wantErrSubstr); diff != "" {
				t.Errorf("audit.NewClient(FromConfigFile(%v)) got unexpected error substring: %v", tc.path, diff)
			}
			if err != nil {
				return
			}
			if err := c.Log(context.Background(), tc.req); err != nil {
				t.Fatal(err)
			}
			cmpopts := []cmp.Option{
				protocmp.Transform(),
				// We ignore `AuditLog.Metadata` because it contains the
				// runtime information which varies depending on the
				// environment executing the unit test.
				protocmp.IgnoreFields(&calpb.AuditLog{}, "metadata"),
			}
			if diff := cmp.Diff(tc.wantReq, r.gotReq, cmpopts...); diff != "" {
				t.Errorf("audit logging backend got request (-want,+got):\n%s", diff)
			}
		})
	}
}

func TestConfigFromViper(t *testing.T) {
	t.Parallel()
	cases := []struct {
		name          string
		fileContent   string
		wantCfg       *v1alpha1.Config
		wantErrSubstr string
	}{
		// TODO(#64): re-enable when we migrate to koanf because it can handle nil values
		// 		{
		// 			name: "raw_jwt_with_default_value_due_to_braces",
		// 			fileContent: `
		// version: v1alpha1
		// backend:
		//   address: foo:443
		//   insecure_enabled: true
		// security_context:
		//   from_raw_jwt: {}
		// `,
		// 			wantCfg: &v1alpha1.Config{
		// 				Version:         "v1alpha1",
		// 				Backend:         &v1alpha1.Backend{Address: "foo:443", InsecureEnabled: true},
		// 				Condition:       &v1alpha1.Condition{Regex: &v1alpha1.RegexCondition{PrincipalExclude: ".gserviceaccount.com$"}},
		// 				SecurityContext: &v1alpha1.SecurityContext{FromRawJWT: &v1alpha1.FromRawJWT{Key: "authorization", Prefix: "Bearer "}},
		// 			},
		// 		},
		// 		{
		// 			name: "raw_jwt_with_default_value_due_to_null",
		// 			fileContent: `
		// version: v1alpha1
		// backend:
		//   address: foo:443
		//   insecure_enabled: true
		// security_context:
		//   from_raw_jwt:
		// `,
		// 			wantCfg: &v1alpha1.Config{
		// 				Version:         "v1alpha1",
		// 				Backend:         &v1alpha1.Backend{Address: "foo:443", InsecureEnabled: true},
		// 				Condition:       &v1alpha1.Condition{Regex: &v1alpha1.RegexCondition{PrincipalExclude: ".gserviceaccount.com$"}},
		// 				SecurityContext: &v1alpha1.SecurityContext{FromRawJWT: &v1alpha1.FromRawJWT{Key: "authorization", Prefix: "Bearer "}},
		// 			},
		// 		},
		{
			name: "raw_jwt_with_default_value_due_to_empty_string",
			fileContent: `
version: v1alpha1
backend:
  address: foo:443
  insecure_enabled: true
security_context:
  from_raw_jwt:
    key: ""
    prefix: ""
`,
			wantCfg: &v1alpha1.Config{
				Version:         "v1alpha1",
				Backend:         &v1alpha1.Backend{Address: "foo:443", InsecureEnabled: true},
				Condition:       &v1alpha1.Condition{Regex: &v1alpha1.RegexCondition{PrincipalExclude: ".gserviceaccount.com$"}},
				SecurityContext: &v1alpha1.SecurityContext{FromRawJWT: &v1alpha1.FromRawJWT{Key: "authorization", Prefix: "Bearer "}},
			},
		},
		{
			name: "raw_jwt_with_user-defined_values_fully_set",
			fileContent: `
version: v1alpha1
backend:
  address: foo:443
  insecure_enabled: true
security_context:
  from_raw_jwt:
    key: x-jwt-assertion
    prefix: somePrefix
`,
			wantCfg: &v1alpha1.Config{
				Version:         "v1alpha1",
				Backend:         &v1alpha1.Backend{Address: "foo:443", InsecureEnabled: true},
				Condition:       &v1alpha1.Condition{Regex: &v1alpha1.RegexCondition{PrincipalExclude: ".gserviceaccount.com$"}},
				SecurityContext: &v1alpha1.SecurityContext{FromRawJWT: &v1alpha1.FromRawJWT{Key: "x-jwt-assertion", Prefix: "somePrefix"}},
			},
		},
		{
			name: "raw_jwt_with_user-defined_values_partially_set",
			fileContent: `
version: v1alpha1
backend:
  address: foo:443
  insecure_enabled: true
security_context:
  from_raw_jwt:
    key: x-jwt-assertion
    prefix:
`,
			wantCfg: &v1alpha1.Config{
				Version:         "v1alpha1",
				Backend:         &v1alpha1.Backend{Address: "foo:443", InsecureEnabled: true},
				Condition:       &v1alpha1.Condition{Regex: &v1alpha1.RegexCondition{PrincipalExclude: ".gserviceaccount.com$"}},
				SecurityContext: &v1alpha1.SecurityContext{FromRawJWT: &v1alpha1.FromRawJWT{Key: "x-jwt-assertion", Prefix: ""}},
			},
		},
		{
			name: "raw_jwt_with_user-defined_values_partially_set_again",
			fileContent: `
version: v1alpha1
backend:
  address: foo:443
  insecure_enabled: true
security_context:
  from_raw_jwt:
    key: x-jwt-assertion
`,
			wantCfg: &v1alpha1.Config{
				Version:         "v1alpha1",
				Backend:         &v1alpha1.Backend{Address: "foo:443", InsecureEnabled: true},
				Condition:       &v1alpha1.Condition{Regex: &v1alpha1.RegexCondition{PrincipalExclude: ".gserviceaccount.com$"}},
				SecurityContext: &v1alpha1.SecurityContext{FromRawJWT: &v1alpha1.FromRawJWT{Key: "x-jwt-assertion", Prefix: ""}},
			},
		},
	}

	for _, tc := range cases {
		tc := tc
		t.Run(tc.name, func(t *testing.T) {
			t.Parallel()

			path := filepath.Join(t.TempDir(), "config.yaml")
			if err := ioutil.WriteFile(path, []byte(tc.fileContent), 0o600); err != nil {
				t.Fatal(err)
			}

			v := viper.New()
			v.SetConfigFile(path)
			if err := v.ReadInConfig(); err != nil {
				t.Fatal(err)
			}
			cfg, err := configFromViper(v)
			if diff := errutil.DiffSubstring(err, tc.wantErrSubstr); diff != "" {
				t.Errorf("configFromViper(v) got unexpected error substring: %v", diff)
			}
			if diff := cmp.Diff(tc.wantCfg, cfg); diff != "" {
				t.Errorf("unexpected diff in configFromViper (-want,+got):\n%s", diff)
			}
		})
	}
}

func TestWithInterceptorFromConfigFile(t *testing.T) {
	t.Parallel()
	cases := []struct {
		name          string
		fileContent   string
		wantErrSubstr string
	}{
		{
			name: "valid_config_file",
			fileContent: `
version: v1alpha1
backend:
  address: foo:443
  insecure_enabled: true
security_context:
<<<<<<< HEAD
  from_raw_jwt: {}
=======
  from_raw_jwt:
    key: "authorization"
    prefix: "Bearer "
>>>>>>> c9041c83
rules:
  selector: "*"
`,
		},
		{
			name: "invalid_config_because_security_context_is_nil",
			// In YAML, empty keys are unset. For details, see:
			// https://stackoverflow.com/a/64462925
			fileContent: `
version: v1alpha1
backend:
  address: foo:443
  insecure_enabled: true
security_context:
rules:
  selector: "*"
<<<<<<< HEAD
`,
			wantErrSubstr: "no supported security context configured in config",
=======
`,
			wantErrSubstr: "SecurityContext is nil",
		},
		{
			name: "invalid_config_due_unset_security_context_again",
			fileContent: `
version: v1alpha1
backend:
  address: foo:443
  insecure_enabled: true
rules:
  selector: "*"
`,
			wantErrSubstr: "SecurityContext is nil",
>>>>>>> c9041c83
		},
		{
			name: "invalid_config_because_backend_address_is_nil",
			fileContent: `
version: v1alpha1
backend:
  address:
  insecure_enabled: true
security_context:
  from_raw_jwt: {}
rules:
  selector: "*"
<<<<<<< HEAD
`,
			wantErrSubstr: "backend address in the config is nil, set it as an env var or in a config file",
		},
		{
			name: "invalid_config_due_to_log_type",
			fileContent: `
version: v1alpha1
backend:
  address: foo:443
  insecure_enabled: true
security_context:
  from_raw_jwt: {}
rules:
  selector: "*"
  log_type: bananas
`,
			wantErrSubstr: "failed validating config rule",
=======
`,
			wantErrSubstr: "backend address is nil",
		},
		{
			name: "invalid_config_due_to_log_type",
			fileContent: `
version: v1alpha1
backend:
  address: foo:443
  insecure_enabled: true
security_context:
  from_raw_jwt: {}
rules:
  selector: "*"
  log_type: bananas
`,
			wantErrSubstr: `unexpected rule.LogType "bananas"`,
>>>>>>> c9041c83
		},
		{
			name:          "unparsable_config",
			fileContent:   `bananas`,
			wantErrSubstr: "cannot unmarshal",
		},
	}

	for _, tc := range cases {
		tc := tc
		t.Run(tc.name, func(t *testing.T) {
			t.Parallel()

			path := filepath.Join(t.TempDir(), "config.yaml")
			if err := ioutil.WriteFile(path, []byte(tc.fileContent), 0o600); err != nil {
				t.Fatal(err)
			}

			_, _, err := WithInterceptorFromConfigFile(path)
			if diff := errutil.DiffSubstring(err, tc.wantErrSubstr); diff != "" {
				t.Errorf("WithInterceptorFromConfigFile(path) got unexpected error substring: %v", diff)
			}
		})
	}
}<|MERGE_RESOLUTION|>--- conflicted
+++ resolved
@@ -490,13 +490,9 @@
   address: foo:443
   insecure_enabled: true
 security_context:
-<<<<<<< HEAD
-  from_raw_jwt: {}
-=======
   from_raw_jwt:
     key: "authorization"
     prefix: "Bearer "
->>>>>>> c9041c83
 rules:
   selector: "*"
 `,
@@ -513,10 +509,6 @@
 security_context:
 rules:
   selector: "*"
-<<<<<<< HEAD
-`,
-			wantErrSubstr: "no supported security context configured in config",
-=======
 `,
 			wantErrSubstr: "SecurityContext is nil",
 		},
@@ -531,7 +523,6 @@
   selector: "*"
 `,
 			wantErrSubstr: "SecurityContext is nil",
->>>>>>> c9041c83
 		},
 		{
 			name: "invalid_config_because_backend_address_is_nil",
@@ -544,9 +535,8 @@
   from_raw_jwt: {}
 rules:
   selector: "*"
-<<<<<<< HEAD
-`,
-			wantErrSubstr: "backend address in the config is nil, set it as an env var or in a config file",
+`,
+			wantErrSubstr: "backend address is nil",
 		},
 		{
 			name: "invalid_config_due_to_log_type",
@@ -561,26 +551,7 @@
   selector: "*"
   log_type: bananas
 `,
-			wantErrSubstr: "failed validating config rule",
-=======
-`,
-			wantErrSubstr: "backend address is nil",
-		},
-		{
-			name: "invalid_config_due_to_log_type",
-			fileContent: `
-version: v1alpha1
-backend:
-  address: foo:443
-  insecure_enabled: true
-security_context:
-  from_raw_jwt: {}
-rules:
-  selector: "*"
-  log_type: bananas
-`,
 			wantErrSubstr: `unexpected rule.LogType "bananas"`,
->>>>>>> c9041c83
 		},
 		{
 			name:          "unparsable_config",
