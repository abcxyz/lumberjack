// Copyright 2022 Lumberjack authors (see AUTHORS file)
//
// Licensed under the Apache License, Version 2.0 (the "License");
// you may not use this file except in compliance with the License.
// You may obtain a copy of the License at
//
//      http://www.apache.org/licenses/LICENSE-2.0
//
// Unless required by applicable law or agreed to in writing, software
// distributed under the License is distributed on an "AS IS" BASIS,
// WITHOUT WARRANTIES OR CONDITIONS OF ANY KIND, either express or implied.
// See the License for the specific language governing permissions and
// limitations under the License.

package auditopt

import (
	"context"
	"fmt"
	"io/ioutil"
	"net"
	"path"
	"path/filepath"
	"testing"

	"github.com/google/go-cmp/cmp"
	calpb "google.golang.org/genproto/googleapis/cloud/audit"
	"google.golang.org/grpc"
	"google.golang.org/protobuf/testing/protocmp"
	"gopkg.in/yaml.v2"

	"github.com/abcxyz/lumberjack/clients/go/apis/v1alpha1"
	alpb "github.com/abcxyz/lumberjack/clients/go/apis/v1alpha1"
	"github.com/abcxyz/lumberjack/clients/go/pkg/audit"
	"github.com/abcxyz/lumberjack/clients/go/pkg/errutil"
	"github.com/abcxyz/lumberjack/clients/go/pkg/testutil"
)

type fakeServer struct {
	alpb.UnimplementedAuditLogAgentServer
	gotReq *alpb.AuditLogRequest
}

func (s *fakeServer) ProcessLog(_ context.Context, logReq *alpb.AuditLogRequest) (*alpb.AuditLogResponse, error) {
	s.gotReq = logReq
	return &alpb.AuditLogResponse{Result: logReq}, nil
}

func TestMustFromConfigFile(t *testing.T) {
	// No parallel since testing with env vars.
	cases := []struct {
		name          string
		envs          map[string]string
		fileContent   string
		req           *alpb.AuditLogRequest
		wantReq       *alpb.AuditLogRequest
		wantErrSubstr string
	}{
		{
			name: "use_default_when_principal_exclude_unset",
			// In YAML, empty keys are unset. For details, see:
			// https://stackoverflow.com/a/64462925
			fileContent: `
version: v1alpha1
condition:
  regex:
    principal_exclude: # unset
backend:
  address: %s
  insecure_enabled: true
`,
			// By default, we ignore log requests that have an IAM service account
			// as a principal.
			req: testutil.ReqBuilder().WithPrincipal("abc@project.iam.gserviceaccount.com").Build(),
		},
		{
			name: "overwrite_default_when_principal_exclude_set",
			fileContent: `
version: v1alpha1
condition:
  regex:
    principal_exclude: user@example.com$
backend:
  address: %s
  insecure_enabled: true
`,
			req:     testutil.ReqBuilder().WithPrincipal("abc@project.iam.gserviceaccount.com").Build(),
			wantReq: testutil.ReqBuilder().WithPrincipal("abc@project.iam.gserviceaccount.com").Build(),
		},
		{
			name: "env_var_overwrites_config_file",
			envs: map[string]string{
				"AUDIT_CLIENT_CONDITION_REGEX_PRINCIPAL_EXCLUDE": "user@example.com",
			},
			fileContent: `
version: v1alpha1
condition:
  regex:
    principal_exclude: abc@project.iam.gserviceaccount.com$
backend:
  address: %s
  insecure_enabled: true
`,
			req:     testutil.ReqBuilder().WithPrincipal("abc@project.iam.gserviceaccount.com").Build(),
			wantReq: testutil.ReqBuilder().WithPrincipal("abc@project.iam.gserviceaccount.com").Build(),
		},
		{
			name: "explicitly_include_service_account",
			fileContent: `
version: v1alpha1
condition:
  regex:
    principal_include: abc@project.iam.gserviceaccount.com
    principal_exclude: .iam.gserviceaccount.com$
backend:
  address: %s
  insecure_enabled: true
`,
			req:     testutil.ReqBuilder().WithPrincipal("abc@project.iam.gserviceaccount.com").Build(),
			wantReq: testutil.ReqBuilder().WithPrincipal("abc@project.iam.gserviceaccount.com").Build(),
		},
		{
			name: "empty_string_allowed_for_regex_filter",
			fileContent: `
version: v1alpha1
condition:
  regex:
    principal_include: ""
    principal_exclude: .iam.gserviceaccount.com$
backend:
  address: %s
  insecure_enabled: true
`,
			req: testutil.ReqBuilder().WithPrincipal("abc@project.iam.gserviceaccount.com").Build(),
		},
		{
			name:          "invalid_config_file_should_error",
			fileContent:   `bananas`,
			wantErrSubstr: "cannot unmarshal",
		},
		{
			name: "nil_backend_address_should_error",
			envs: map[string]string{
				"AUDIT_CLIENT_BACKEND_ADDRESS": "",
			},
			fileContent: `
version: v1alpha1
noop: %s
`,
			wantErrSubstr: "backend address is nil",
		},
		{
			name: "wrong_version_should_error",
			fileContent: `
version: v2
condition:
  regex:
    principal_include: ""
    principal_exclude: .iam.gserviceaccount.com$
backend:
  address: %s
  insecure_enabled: true
`,
			wantErrSubstr: `unexpected Version "v2" want "v1alpha1"`,
		},
	}

	for _, tc := range cases {
		t.Run(tc.name, func(t *testing.T) {
			r := &fakeServer{}
			s := grpc.NewServer()
			defer s.Stop()
			alpb.RegisterAuditLogAgentServer(s, r)

			lis, err := net.Listen("tcp", "localhost:0")
			if err != nil {
				t.Fatal(err)
			}
			go func(t *testing.T, s *grpc.Server, lis net.Listener) {
				err := s.Serve(lis)
				if err != nil {
					// TODO: it may be worth validating this scenario. #47
					fmt.Printf("net.Listen(tcp, localhost:0) serve failed: %v", err)
				}
			}(t, s, lis)

			for k, v := range tc.envs {
				t.Setenv(k, v)
			}

			path := filepath.Join(t.TempDir(), "config.yaml")
			// Add address of the fake server to the config file.
			content := fmt.Sprintf(tc.fileContent, lis.Addr().String())
			if err := ioutil.WriteFile(path, []byte(content), 0o600); err != nil {
				t.Fatal(err)
			}

			c, err := audit.NewClient(MustFromConfigFile(path))
			if diff := errutil.DiffSubstring(err, tc.wantErrSubstr); diff != "" {
				t.Errorf("audit.NewClient(FromConfigFile(%v)) got unexpected error substring: %v", path, diff)
			}
			if err != nil {
				return
			}
			if err := c.Log(context.Background(), tc.req); err != nil {
				t.Fatal(err)
			}
			cmpopts := []cmp.Option{
				protocmp.Transform(),
				// We ignore `AuditLog.Metadata` because it contains the
				// runtime information which varies depending on the
				// environment executing the unit test.
				protocmp.IgnoreFields(&calpb.AuditLog{}, "metadata"),
			}
			if diff := cmp.Diff(tc.wantReq, r.gotReq, cmpopts...); diff != "" {
				t.Errorf("audit logging backend got request (-want,+got):\n%s", diff)
			}
		})
	}
}

func TestFromConfigFile(t *testing.T) {
	// No parallel since testing with env vars.
	configFileContentByName := map[string]string{
		"valid.yaml": `
version: v1alpha1
condition:
  regex:
    principal_exclude: user@example.com$
backend:
  # we set the backend address as env var below
  insecure_enabled: true
`,
		"invalid.yaml": `bananas`,
	}
	// Set up config files.
	dir := t.TempDir()
	for name, content := range configFileContentByName {
		path := filepath.Join(dir, name)
		if err := ioutil.WriteFile(path, []byte(content), 0o600); err != nil {
			t.Fatal(err)
		}
	}
	cases := []struct {
		name          string
		envs          map[string]string
		path          string
		req           *alpb.AuditLogRequest
		wantReq       *alpb.AuditLogRequest
		wantErrSubstr string
	}{
		{
			name:    "use_config_file_when_provided",
			path:    path.Join(dir, "valid.yaml"),
			req:     testutil.ReqBuilder().WithPrincipal("abc@project.iam.gserviceaccount.com").Build(),
			wantReq: testutil.ReqBuilder().WithPrincipal("abc@project.iam.gserviceaccount.com").Build(),
		},
		{
			name: "use_env_var_when_config_file_not_found",
			path: path.Join(dir, "inexistent.yaml"),
			envs: map[string]string{
				"AUDIT_CLIENT_CONDITION_REGEX_PRINCIPAL_EXCLUDE": "user@example.com$",
				"AUDIT_CLIENT_BACKEND_INSECURE_ENABLED":          "true",
				"AUDIT_CLIENT_BACKEND_IMPERSONATE_ACCOUNT":       "example@test.iam.gserviceaccount.com",
			},
			req:     testutil.ReqBuilder().WithPrincipal("abc@project.iam.gserviceaccount.com").Build(),
			wantReq: testutil.ReqBuilder().WithPrincipal("abc@project.iam.gserviceaccount.com").Build(),
		},
		{
			name: "use_defaults_when_config_file_not_found",
			path: path.Join(dir, "inexistent.yaml"),
			envs: map[string]string{
				"AUDIT_CLIENT_BACKEND_INSECURE_ENABLED":    "true",
				"AUDIT_CLIENT_BACKEND_IMPERSONATE_ACCOUNT": "example@test.iam.gserviceaccount.com",
			},
			req: testutil.ReqBuilder().WithPrincipal("abc@project.iam.gserviceaccount.com").Build(),
		},
		{
			name:          "invalid_config_file_should_error",
			path:          path.Join(dir, "invalid.yaml"),
			wantErrSubstr: "cannot unmarshal",
		},
	}
	for _, tc := range cases {
		t.Run(tc.name, func(t *testing.T) {
			r := &fakeServer{}
			s := grpc.NewServer()
			defer s.Stop()
			alpb.RegisterAuditLogAgentServer(s, r)

			lis, err := net.Listen("tcp", "localhost:0")
			if err != nil {
				t.Fatal(err)
			}
			go func(t *testing.T, s *grpc.Server, lis net.Listener) {
				err := s.Serve(lis)
				if err != nil {
					// TODO: it may be worth validating this scenario. #47
					fmt.Printf("net.Listen(tcp, localhost:0) serve failed: %v\n", err)
				}
			}(t, s, lis)

			t.Setenv("AUDIT_CLIENT_BACKEND_ADDRESS", lis.Addr().String())
			for k, v := range tc.envs {
				t.Setenv(k, v)
			}

			c, err := audit.NewClient(FromConfigFile(tc.path))
			if diff := errutil.DiffSubstring(err, tc.wantErrSubstr); diff != "" {
				t.Errorf("audit.NewClient(FromConfigFile(%v)) got unexpected error substring: %v", tc.path, diff)
			}
			if err != nil {
				return
			}
			if err := c.Log(context.Background(), tc.req); err != nil {
				t.Fatal(err)
			}
			cmpopts := []cmp.Option{
				protocmp.Transform(),
				// We ignore `AuditLog.Metadata` because it contains the
				// runtime information which varies depending on the
				// environment executing the unit test.
				protocmp.IgnoreFields(&calpb.AuditLog{}, "metadata"),
			}
			if diff := cmp.Diff(tc.wantReq, r.gotReq, cmpopts...); diff != "" {
				t.Errorf("audit logging backend got request (-want,+got):\n%s", diff)
			}
		})
	}
}

func TestSetAndValidate(t *testing.T) {
	t.Parallel()
	cases := []struct {
		name          string
		fileContent   string
		wantCfg       *v1alpha1.Config
		wantErrSubstr string
	}{
		{
			name: "raw_jwt_with_default_value_due_to_braces",
			fileContent: `
version: v1alpha1
backend:
  address: foo:443
  insecure_enabled: true
security_context:
  from_raw_jwt: {}
`,
			wantCfg: &v1alpha1.Config{
				Version:         "v1alpha1",
				Backend:         &v1alpha1.Backend{Address: "foo:443", InsecureEnabled: true},
				Condition:       &v1alpha1.Condition{Regex: &v1alpha1.RegexCondition{PrincipalExclude: ".gserviceaccount.com$"}},
				SecurityContext: &v1alpha1.SecurityContext{FromRawJWT: &v1alpha1.FromRawJWT{Key: "authorization", Prefix: "Bearer ", JWKs: &v1alpha1.JWKs{}}},
			},
		},
		{
			name: "raw_jwt_with_default_value_due_to_null",
			fileContent: `
version: v1alpha1
backend:
  address: foo:443
  insecure_enabled: true
security_context:
  from_raw_jwt:
`,
			wantCfg: &v1alpha1.Config{
				Version:         "v1alpha1",
				Backend:         &v1alpha1.Backend{Address: "foo:443", InsecureEnabled: true},
				Condition:       &v1alpha1.Condition{Regex: &v1alpha1.RegexCondition{PrincipalExclude: ".gserviceaccount.com$"}},
				SecurityContext: &v1alpha1.SecurityContext{FromRawJWT: &v1alpha1.FromRawJWT{Key: "authorization", Prefix: "Bearer ", JWKs: &v1alpha1.JWKs{}}},
			},
		},
		{
			name: "raw_jwt_with_default_value_due_to_empty_string",
			fileContent: `
version: v1alpha1
backend:
  address: foo:443
  insecure_enabled: true
security_context:
  from_raw_jwt:
  - key: ""
    prefix: ""
`,
			wantCfg: &v1alpha1.Config{
				Version:         "v1alpha1",
				Backend:         &v1alpha1.Backend{Address: "foo:443", InsecureEnabled: true},
				Condition:       &v1alpha1.Condition{Regex: &v1alpha1.RegexCondition{PrincipalExclude: ".gserviceaccount.com$"}},
<<<<<<< HEAD
				SecurityContext: &v1alpha1.SecurityContext{FromRawJWT: []*v1alpha1.FromRawJWT{{Key: "authorization", Prefix: "Bearer "}}},
=======
				SecurityContext: &v1alpha1.SecurityContext{FromRawJWT: &v1alpha1.FromRawJWT{Key: "authorization", Prefix: "Bearer ", JWKs: &v1alpha1.JWKs{}}},
>>>>>>> d4f4df32
			},
		},
		{
			name: "raw_jwt_with_user-defined_values_fully_set",
			fileContent: `
version: v1alpha1
backend:
  address: foo:443
  insecure_enabled: true
security_context:
  from_raw_jwt:
  - key: x-jwt-assertion
    prefix: somePrefix
`,
			wantCfg: &v1alpha1.Config{
				Version:         "v1alpha1",
				Backend:         &v1alpha1.Backend{Address: "foo:443", InsecureEnabled: true},
				Condition:       &v1alpha1.Condition{Regex: &v1alpha1.RegexCondition{PrincipalExclude: ".gserviceaccount.com$"}},
<<<<<<< HEAD
				SecurityContext: &v1alpha1.SecurityContext{FromRawJWT: []*v1alpha1.FromRawJWT{{Key: "x-jwt-assertion", Prefix: "somePrefix"}}},
=======
				SecurityContext: &v1alpha1.SecurityContext{FromRawJWT: &v1alpha1.FromRawJWT{Key: "x-jwt-assertion", Prefix: "somePrefix", JWKs: &v1alpha1.JWKs{}}},
>>>>>>> d4f4df32
			},
		},
		{
			name: "raw_jwt_with_user-defined_values_partially_set",
			fileContent: `
version: v1alpha1
backend:
  address: foo:443
  insecure_enabled: true
security_context:
  from_raw_jwt:
  - key: x-jwt-assertion
    prefix:
`,
			wantCfg: &v1alpha1.Config{
				Version:         "v1alpha1",
				Backend:         &v1alpha1.Backend{Address: "foo:443", InsecureEnabled: true},
				Condition:       &v1alpha1.Condition{Regex: &v1alpha1.RegexCondition{PrincipalExclude: ".gserviceaccount.com$"}},
<<<<<<< HEAD
				SecurityContext: &v1alpha1.SecurityContext{FromRawJWT: []*v1alpha1.FromRawJWT{{Key: "x-jwt-assertion", Prefix: ""}}},
=======
				SecurityContext: &v1alpha1.SecurityContext{FromRawJWT: &v1alpha1.FromRawJWT{Key: "x-jwt-assertion", Prefix: "", JWKs: &v1alpha1.JWKs{}}},
>>>>>>> d4f4df32
			},
		},
		{
			name: "raw_jwt_with_user-defined_values_partially_set_again",
			fileContent: `
version: v1alpha1
backend:
  address: foo:443
  insecure_enabled: true
security_context:
  from_raw_jwt:
  - key: x-jwt-assertion
`,
			wantCfg: &v1alpha1.Config{
				Version:         "v1alpha1",
				Backend:         &v1alpha1.Backend{Address: "foo:443", InsecureEnabled: true},
				Condition:       &v1alpha1.Condition{Regex: &v1alpha1.RegexCondition{PrincipalExclude: ".gserviceaccount.com$"}},
<<<<<<< HEAD
				SecurityContext: &v1alpha1.SecurityContext{FromRawJWT: []*v1alpha1.FromRawJWT{{Key: "x-jwt-assertion", Prefix: ""}}},
=======
				SecurityContext: &v1alpha1.SecurityContext{FromRawJWT: &v1alpha1.FromRawJWT{Key: "x-jwt-assertion", Prefix: "", JWKs: &v1alpha1.JWKs{}}},
>>>>>>> d4f4df32
			},
		},
	}

	for _, tc := range cases {
		tc := tc
		t.Run(tc.name, func(t *testing.T) {
			t.Parallel()

			path := filepath.Join(t.TempDir(), "config.yaml")
			if err := ioutil.WriteFile(path, []byte(tc.fileContent), 0o600); err != nil {
				t.Fatal(err)
			}

			fc, err := ioutil.ReadFile(path)
			if err != nil {
				t.Fatal(err)
			}
			cfg := &alpb.Config{}
			if err := yaml.Unmarshal(fc, cfg); err != nil {
				t.Fatal(err)
			}
			if err := setAndValidate(cfg); err != nil {
				t.Fatal(err)
			}

			if diff := errutil.DiffSubstring(err, tc.wantErrSubstr); diff != "" {
				t.Errorf("setAndValidate() got unexpected error substring: %v", diff)
			}
			if diff := cmp.Diff(tc.wantCfg, cfg); diff != "" {
				t.Errorf("unexpected diff in setAndValidate() (-want,+got):\n%s", diff)
			}
		})
	}
}

func TestWithInterceptorFromConfigFile(t *testing.T) {
	t.Parallel()
	cases := []struct {
		name          string
		fileContent   string
		wantErrSubstr string
	}{
		{
			name: "valid_config_file",
			fileContent: `
version: v1alpha1
backend:
  address: foo:443
  insecure_enabled: true
security_context:
  from_raw_jwt:
    key: "authorization"
    prefix: "Bearer "
rules:
  - selector: "*"
`,
		},
		{
			name: "invalid_config_because_security_context_is_nil",
			// In YAML, empty keys are unset. For details, see:
			// https://stackoverflow.com/a/64462925
			fileContent: `
version: v1alpha1
backend:
  address: foo:443
  insecure_enabled: true
security_context:
rules:
  - selector: "*"
`,
			wantErrSubstr: "SecurityContext is nil",
		},
		{
			name: "invalid_config_due_unset_security_context_again",
			fileContent: `
version: v1alpha1
backend:
  address: foo:443
  insecure_enabled: true
rules:
  - selector: "*"
`,
			wantErrSubstr: "SecurityContext is nil",
		},
		{
			name: "invalid_config_because_backend_address_is_nil",
			fileContent: `
version: v1alpha1
backend:
  address:
  insecure_enabled: true
security_context:
  from_raw_jwt: {}
rules:
  - selector: "*"
`,
			wantErrSubstr: "backend address is nil",
		},
		{
			name: "invalid_config_due_to_log_type",
			fileContent: `
version: v1alpha1
backend:
  address: foo:443
  insecure_enabled: true
security_context:
  from_raw_jwt: {}
rules:
  - selector: "*"
    log_type: bananas
`,
			wantErrSubstr: `unexpected rule.LogType "bananas"`,
		},
		{
			name:          "unparsable_config",
			fileContent:   `bananas`,
			wantErrSubstr: "cannot unmarshal",
		},
	}

	for _, tc := range cases {
		tc := tc
		t.Run(tc.name, func(t *testing.T) {
			t.Parallel()

			path := filepath.Join(t.TempDir(), "config.yaml")
			if err := ioutil.WriteFile(path, []byte(tc.fileContent), 0o600); err != nil {
				t.Fatal(err)
			}

			_, _, err := WithInterceptorFromConfigFile(path)
			if diff := errutil.DiffSubstring(err, tc.wantErrSubstr); diff != "" {
				t.Errorf("WithInterceptorFromConfigFile(path) got unexpected error substring: %v", diff)
			}
		})
	}
}<|MERGE_RESOLUTION|>--- conflicted
+++ resolved
@@ -345,57 +345,56 @@
   address: foo:443
   insecure_enabled: true
 security_context:
-  from_raw_jwt: {}
+  from_raw_jwt:
+  - {}
 `,
 			wantCfg: &v1alpha1.Config{
 				Version:         "v1alpha1",
 				Backend:         &v1alpha1.Backend{Address: "foo:443", InsecureEnabled: true},
 				Condition:       &v1alpha1.Condition{Regex: &v1alpha1.RegexCondition{PrincipalExclude: ".gserviceaccount.com$"}},
-				SecurityContext: &v1alpha1.SecurityContext{FromRawJWT: &v1alpha1.FromRawJWT{Key: "authorization", Prefix: "Bearer ", JWKs: &v1alpha1.JWKs{}}},
-			},
-		},
-		{
-			name: "raw_jwt_with_default_value_due_to_null",
-			fileContent: `
-version: v1alpha1
-backend:
-  address: foo:443
-  insecure_enabled: true
-security_context:
-  from_raw_jwt:
+				SecurityContext: &v1alpha1.SecurityContext{FromRawJWT: []*v1alpha1.FromRawJWT{{Key: "authorization", Prefix: "Bearer "}}},
+			},
+		},
+		{
+			name: "raw_jwt_with_default_value_due_to_empty_string",
+			fileContent: `
+version: v1alpha1
+backend:
+  address: foo:443
+  insecure_enabled: true
+security_context:
+  from_raw_jwt:
+  - key: ""
+    prefix: ""
 `,
 			wantCfg: &v1alpha1.Config{
 				Version:         "v1alpha1",
 				Backend:         &v1alpha1.Backend{Address: "foo:443", InsecureEnabled: true},
 				Condition:       &v1alpha1.Condition{Regex: &v1alpha1.RegexCondition{PrincipalExclude: ".gserviceaccount.com$"}},
-				SecurityContext: &v1alpha1.SecurityContext{FromRawJWT: &v1alpha1.FromRawJWT{Key: "authorization", Prefix: "Bearer ", JWKs: &v1alpha1.JWKs{}}},
-			},
-		},
-		{
-			name: "raw_jwt_with_default_value_due_to_empty_string",
-			fileContent: `
-version: v1alpha1
-backend:
-  address: foo:443
-  insecure_enabled: true
-security_context:
-  from_raw_jwt:
-  - key: ""
-    prefix: ""
+				SecurityContext: &v1alpha1.SecurityContext{FromRawJWT: []*v1alpha1.FromRawJWT{{Key: "authorization", Prefix: "Bearer "}}},
+			},
+		},
+		{
+			name: "raw_jwt_with_user-defined_values_fully_set",
+			fileContent: `
+version: v1alpha1
+backend:
+  address: foo:443
+  insecure_enabled: true
+security_context:
+  from_raw_jwt:
+  - key: x-jwt-assertion
+    prefix: somePrefix
 `,
 			wantCfg: &v1alpha1.Config{
 				Version:         "v1alpha1",
 				Backend:         &v1alpha1.Backend{Address: "foo:443", InsecureEnabled: true},
 				Condition:       &v1alpha1.Condition{Regex: &v1alpha1.RegexCondition{PrincipalExclude: ".gserviceaccount.com$"}},
-<<<<<<< HEAD
-				SecurityContext: &v1alpha1.SecurityContext{FromRawJWT: []*v1alpha1.FromRawJWT{{Key: "authorization", Prefix: "Bearer "}}},
-=======
-				SecurityContext: &v1alpha1.SecurityContext{FromRawJWT: &v1alpha1.FromRawJWT{Key: "authorization", Prefix: "Bearer ", JWKs: &v1alpha1.JWKs{}}},
->>>>>>> d4f4df32
-			},
-		},
-		{
-			name: "raw_jwt_with_user-defined_values_fully_set",
+				SecurityContext: &v1alpha1.SecurityContext{FromRawJWT: []*v1alpha1.FromRawJWT{{Key: "x-jwt-assertion", Prefix: "somePrefix"}}},
+			},
+		},
+		{
+			name: "raw_jwt_with_user-defined_values_partially_set",
 			fileContent: `
 version: v1alpha1
 backend:
@@ -404,21 +403,17 @@
 security_context:
   from_raw_jwt:
   - key: x-jwt-assertion
-    prefix: somePrefix
+    prefix:
 `,
 			wantCfg: &v1alpha1.Config{
 				Version:         "v1alpha1",
 				Backend:         &v1alpha1.Backend{Address: "foo:443", InsecureEnabled: true},
 				Condition:       &v1alpha1.Condition{Regex: &v1alpha1.RegexCondition{PrincipalExclude: ".gserviceaccount.com$"}},
-<<<<<<< HEAD
-				SecurityContext: &v1alpha1.SecurityContext{FromRawJWT: []*v1alpha1.FromRawJWT{{Key: "x-jwt-assertion", Prefix: "somePrefix"}}},
-=======
-				SecurityContext: &v1alpha1.SecurityContext{FromRawJWT: &v1alpha1.FromRawJWT{Key: "x-jwt-assertion", Prefix: "somePrefix", JWKs: &v1alpha1.JWKs{}}},
->>>>>>> d4f4df32
-			},
-		},
-		{
-			name: "raw_jwt_with_user-defined_values_partially_set",
+				SecurityContext: &v1alpha1.SecurityContext{FromRawJWT: []*v1alpha1.FromRawJWT{{Key: "x-jwt-assertion", Prefix: ""}}},
+			},
+		},
+		{
+			name: "raw_jwt_with_user-defined_values_partially_set_again",
 			fileContent: `
 version: v1alpha1
 backend:
@@ -427,39 +422,12 @@
 security_context:
   from_raw_jwt:
   - key: x-jwt-assertion
-    prefix:
 `,
 			wantCfg: &v1alpha1.Config{
 				Version:         "v1alpha1",
 				Backend:         &v1alpha1.Backend{Address: "foo:443", InsecureEnabled: true},
 				Condition:       &v1alpha1.Condition{Regex: &v1alpha1.RegexCondition{PrincipalExclude: ".gserviceaccount.com$"}},
-<<<<<<< HEAD
 				SecurityContext: &v1alpha1.SecurityContext{FromRawJWT: []*v1alpha1.FromRawJWT{{Key: "x-jwt-assertion", Prefix: ""}}},
-=======
-				SecurityContext: &v1alpha1.SecurityContext{FromRawJWT: &v1alpha1.FromRawJWT{Key: "x-jwt-assertion", Prefix: "", JWKs: &v1alpha1.JWKs{}}},
->>>>>>> d4f4df32
-			},
-		},
-		{
-			name: "raw_jwt_with_user-defined_values_partially_set_again",
-			fileContent: `
-version: v1alpha1
-backend:
-  address: foo:443
-  insecure_enabled: true
-security_context:
-  from_raw_jwt:
-  - key: x-jwt-assertion
-`,
-			wantCfg: &v1alpha1.Config{
-				Version:         "v1alpha1",
-				Backend:         &v1alpha1.Backend{Address: "foo:443", InsecureEnabled: true},
-				Condition:       &v1alpha1.Condition{Regex: &v1alpha1.RegexCondition{PrincipalExclude: ".gserviceaccount.com$"}},
-<<<<<<< HEAD
-				SecurityContext: &v1alpha1.SecurityContext{FromRawJWT: []*v1alpha1.FromRawJWT{{Key: "x-jwt-assertion", Prefix: ""}}},
-=======
-				SecurityContext: &v1alpha1.SecurityContext{FromRawJWT: &v1alpha1.FromRawJWT{Key: "x-jwt-assertion", Prefix: "", JWKs: &v1alpha1.JWKs{}}},
->>>>>>> d4f4df32
 			},
 		},
 	}
@@ -512,7 +480,7 @@
   insecure_enabled: true
 security_context:
   from_raw_jwt:
-    key: "authorization"
+  - key: "authorization"
     prefix: "Bearer "
 rules:
   - selector: "*"
@@ -553,7 +521,8 @@
   address:
   insecure_enabled: true
 security_context:
-  from_raw_jwt: {}
+  from_raw_jwt:
+  - {}
 rules:
   - selector: "*"
 `,
@@ -567,7 +536,8 @@
   address: foo:443
   insecure_enabled: true
 security_context:
-  from_raw_jwt: {}
+  from_raw_jwt:
+  - {}
 rules:
   - selector: "*"
     log_type: bananas
