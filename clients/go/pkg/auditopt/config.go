--- conflicted
+++ resolved
@@ -58,10 +58,7 @@
 	backendImpersonateAccountKey   = "backend.impersonate_account"
 	securityContextKey             = "security_context"
 	securityContextFromRawJWTKey   = "security_context.from_raw_jwt"
-<<<<<<< HEAD
 	rulesKey                       = "rules"
-=======
->>>>>>> 8e4d77f4
 )
 
 // The version we expect in a config file.
@@ -101,8 +98,6 @@
 	}
 }
 
-<<<<<<< HEAD
-=======
 // WithInterceptorFromConfigFile returns a gRPC server option that adds a unary interceptor
 // to a gRPC server. This interceptor autofills and emits audit logs for gRPC unary
 // calls. WithInterceptorFromConfigFile also returns the audit client that the interceptor
@@ -149,7 +144,6 @@
 	return grpc.UnaryInterceptor(interceptor.UnaryInterceptor), auditClient, nil
 }
 
->>>>>>> 8e4d77f4
 func configureClientFromViper(c *audit.Client, v *viper.Viper) error {
 	opts := []audit.Option{audit.WithRuntimeInfo()}
 
@@ -213,11 +207,7 @@
 	return audit.WithBackend(b), nil
 }
 
-<<<<<<< HEAD
-// fromRawJWTFromConfigFile populates a `fromRawJWT`` from the config file.
-=======
 // fromRawJWTFromViper populates a `fromRawJWT`` from a Viper instance.
->>>>>>> 8e4d77f4
 // We handle nil and unset values in the following way:
 //
 // security_context:
@@ -249,16 +239,7 @@
 // # -> no defaulting because the user specified one value for `from_raw_jwt`
 //
 // TODO(noamrabbani): add support for lists in `security_context`
-<<<<<<< HEAD
-func fromRawJWTFromConfigFile(path string) (*security.FromRawJWT, error) {
-	v := prepareViper()
-	if err := setupViperConfigFile(v, path); err != nil {
-		return nil, err
-	}
-
-=======
 func fromRawJWTFromViper(v *viper.Viper) (*security.FromRawJWT, error) {
->>>>>>> 8e4d77f4
 	if !v.IsSet(securityContextKey) {
 		return nil, nil
 	}
@@ -277,7 +258,6 @@
 	return fromRawJWT, nil
 }
 
-<<<<<<< HEAD
 func rulesFromViper(v *viper.Viper) ([]audit.Rule, error) {
 	if !v.IsSet(rulesKey) {
 		return nil, nil
@@ -349,8 +329,6 @@
 
 }
 
-=======
->>>>>>> 8e4d77f4
 // prepareViper creates a Viper instance that:
 //   1. declares config variables defaults
 //   2. reads environment variables and maps them to config variables
@@ -390,40 +368,4 @@
 		return fmt.Errorf("config version %q unsupported, supported versions are [%q]", configFileVersion, expectedVersion)
 	}
 	return nil
-}
-
-// WithInterceptorFromConfig returns a gRPC server option that adds a unary interceptor
-// to a gRPC server. This interceptor autofills and emits audit logs for gRPC unary
-// calls. WithInterceptorFromConfig also returns the audit client that the interceptor
-// uses. This allows the caller to close the client when shutting down the gRPC server.
-// For example:
-// ```
-// opt, c, err := audit.WithInterceptorFromConfig("auditconfig.yaml")
-// if err != nil {
-//	log.Fatalf(err)
-// }
-// defer c.Stop()
-// s := grpc.NewServer(opt)
-// ```
-// TODO(noamrabbani): add streaming interceptor.
-func WithInterceptorFromConfig(path string) (grpc.ServerOption, *audit.Client, error) {
-	interceptor := &audit.Interceptor{}
-	auditClient, err := audit.NewClient(MustFromConfigFile(path))
-	if err != nil {
-		return nil, nil, fmt.Errorf("failed to create audit client from config file %q: %w", path, err)
-	}
-	interceptor.Client = auditClient
-
-	fromRawJWT, err := fromRawJWTFromConfigFile(path)
-	if err != nil {
-		return nil, nil, fmt.Errorf("error reading %q in config file %q: %w", securityContextFromRawJWTKey, path, err)
-	}
-	switch {
-	case fromRawJWT != nil:
-		interceptor.SecurityContext = fromRawJWT
-	default:
-		return nil, nil, fmt.Errorf("no supported security context configured in config file %q", path)
-	}
-
-	return grpc.UnaryInterceptor(interceptor.UnaryInterceptor), auditClient, nil
 }