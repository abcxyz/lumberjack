--- conflicted
+++ resolved
@@ -25,19 +25,6 @@
       contents: 'read'
       id-token: 'write'
     steps:
-<<<<<<< HEAD
-=======
-      - uses: 'docker/setup-qemu-action@e81a89b1732b9c48d79cd809d8d81d79c4647a18' # ratchet:docker/setup-qemu-action@v2
-
-      - uses: 'actions/checkout@755da8c3cf115ac066823e79a1e1788f8940201b' # ratchet:actions/checkout@v3
-        with:
-          fetch-depth: 0
-
-      - uses: 'actions/setup-go@6edd4406fa81c3da01a34fa6f6343087c207a568' # ratchet:actions/setup-go@v3
-        with:
-          go-version: '1.20'
-
->>>>>>> 7bb0363e
       - id: 'auth'
         uses: 'google-github-actions/auth@c4799db9111fba4461e9f9da8732e5057b394f72' # ratchet:google-github-actions/auth@v0
         with:
